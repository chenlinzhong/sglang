import ctypes
import os

import torch

if os.path.exists("/usr/local/cuda/targets/x86_64-linux/lib/libcudart.so.12"):
    ctypes.CDLL(
        "/usr/local/cuda/targets/x86_64-linux/lib/libcudart.so.12",
        mode=ctypes.RTLD_GLOBAL,
    )

from sgl_kernel import common_ops
from sgl_kernel.allreduce import *
from sgl_kernel.attention import (
    cutlass_mla_decode,
    cutlass_mla_get_workspace_size,
    lightning_attention_decode,
    merge_state,
    merge_state_v2,
)
from sgl_kernel.elementwise import (
    apply_rope_with_cos_sin_cache_inplace,
    fused_add_rmsnorm,
    gelu_and_mul,
    gelu_tanh_and_mul,
    gemma_fused_add_rmsnorm,
    gemma_rmsnorm,
    rmsnorm,
    silu_and_mul,
)
from sgl_kernel.gemm import (
    awq_dequantize,
    bmm_fp8,
    cutlass_scaled_fp4_mm,
    fp8_blockwise_scaled_mm,
    fp8_scaled_mm,
    int8_scaled_mm,
    scaled_fp4_quant,
    sgl_per_tensor_quant_fp8,
    sgl_per_token_group_quant_fp8,
    sgl_per_token_group_quant_int8,
    sgl_per_token_quant_fp8,
)
<<<<<<< HEAD
from sgl_kernel.moe import moe_align_block_size, moe_fused_gate, topk_softmax
=======
from sgl_kernel.moe import deepseekv3_fused_gate, moe_align_block_size, topk_softmax
>>>>>>> f65df21d
from sgl_kernel.sampling import (
    min_p_sampling_from_probs,
    top_k_renorm_prob,
    top_k_top_p_sampling_from_probs,
    top_p_renorm_prob,
    top_p_sampling_from_probs,
)
from sgl_kernel.speculative import (
    build_tree_kernel_efficient,
    segment_packbits,
    tree_speculative_sampling_target_only,
    verify_tree_greedy,
)
from sgl_kernel.version import __version__

build_tree_kernel = (
    None  # TODO(ying): remove this after updating the sglang python code.
)<|MERGE_RESOLUTION|>--- conflicted
+++ resolved
@@ -41,11 +41,7 @@
     sgl_per_token_group_quant_int8,
     sgl_per_token_quant_fp8,
 )
-<<<<<<< HEAD
-from sgl_kernel.moe import moe_align_block_size, moe_fused_gate, topk_softmax
-=======
-from sgl_kernel.moe import deepseekv3_fused_gate, moe_align_block_size, topk_softmax
->>>>>>> f65df21d
+from sgl_kernel.moe import deepseekv3_fused_gate, moe_align_block_size, moe_fused_gate, topk_softmax
 from sgl_kernel.sampling import (
     min_p_sampling_from_probs,
     top_k_renorm_prob,
