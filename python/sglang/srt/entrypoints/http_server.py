# Copyright 2023-2024 SGLang Team
# Licensed under the Apache License, Version 2.0 (the "License");
# you may not use this file except in compliance with the License.
# You may obtain a copy of the License at
#
#     http://www.apache.org/licenses/LICENSE-2.0
#
# Unless required by applicable law or agreed to in writing, software
# distributed under the License is distributed on an "AS IS" BASIS,
# WITHOUT WARRANTIES OR CONDITIONS OF ANY KIND, either express or implied.
# See the License for the specific language governing permissions and
# limitations under the License.
# ==============================================================================
"""
The entry point of inference server. (SRT = SGLang Runtime)

This file implements HTTP APIs for the inference engine via fastapi.
"""

import asyncio
import dataclasses
import json
import logging
import multiprocessing as multiprocessing
import os
import threading
import time
from ast import Mult
from http import HTTPStatus
from typing import AsyncIterator, Callable, Dict, Optional, Union

from sglang.srt.model_executor.model_runner import LocalSerializedTensor

# Fix a bug of Python threading
setattr(threading, "_register_atexit", lambda *args, **kwargs: None)

from contextlib import asynccontextmanager

import numpy as np
import orjson
import requests
import uvicorn
import uvloop
from fastapi import FastAPI, File, Form, Request, UploadFile
from fastapi.middleware.cors import CORSMiddleware
from fastapi.responses import ORJSONResponse, Response, StreamingResponse

from sglang.srt.entrypoints.engine import _launch_subprocesses
from sglang.srt.function_call_parser import FunctionCallParser
from sglang.srt.managers.io_struct import (
    CloseSessionReqInput,
    ConfigureLoggingReq,
    EmbeddingReqInput,
    EplbRebalanceReqInput,
    GenerateReqInput,
    GetWeightsByNameReqInput,
    InitWeightsUpdateGroupReqInput,
    OpenSessionReqInput,
    ParseFunctionCallReq,
    ProfileReqInput,
    ReleaseMemoryOccupationReqInput,
    ResumeMemoryOccupationReqInput,
    SeparateReasoningReqInput,
    SetInternalStateReq,
    UpdateWeightFromDiskReqInput,
    UpdateWeightsFromDistributedReqInput,
    UpdateWeightsFromTensorReqInput,
    VertexGenerateReqInput,
)
from sglang.srt.managers.tokenizer_manager import TokenizerManager
from sglang.srt.metrics.func_timer import enable_func_timer
from sglang.srt.openai_api.adapter import (
    v1_batches,
    v1_cancel_batch,
    v1_chat_completions,
    v1_completions,
    v1_delete_file,
    v1_embeddings,
    v1_files_create,
    v1_retrieve_batch,
    v1_retrieve_file,
    v1_retrieve_file_content,
)
from sglang.srt.openai_api.protocol import ModelCard, ModelList
from sglang.srt.reasoning_parser import ReasoningParser
from sglang.srt.server_args import ServerArgs
from sglang.srt.utils import (
    MultiprocessingSerializer,
    add_api_key_middleware,
    add_prometheus_middleware,
    delete_directory,
    kill_process_tree,
    set_uvicorn_logging_configs,
)
from sglang.srt.warmup import execute_warmups
from sglang.utils import get_exception_traceback
from sglang.version import __version__

logger = logging.getLogger(__name__)
asyncio.set_event_loop_policy(uvloop.EventLoopPolicy())


# Store global states
@dataclasses.dataclass
class _GlobalState:
    tokenizer_manager: TokenizerManager
    scheduler_info: Dict


_global_state: Optional[_GlobalState] = None


def set_global_state(global_state: _GlobalState):
    global _global_state
    _global_state = global_state


@asynccontextmanager
async def lifespan(fast_api_app: FastAPI):
    server_args: ServerArgs = fast_api_app.server_args
    if server_args.warmups is not None:
        await execute_warmups(
            server_args.warmups.split(","), _global_state.tokenizer_manager
        )
        logger.info("Warmup ended")

    warmup_thread = getattr(fast_api_app, "warmup_thread", None)
    if warmup_thread is not None:
        warmup_thread.start()
    yield


# Fast API
app = FastAPI(lifespan=lifespan)
app.add_middleware(
    CORSMiddleware,
    allow_origins=["*"],
    allow_credentials=True,
    allow_methods=["*"],
    allow_headers=["*"],
)

HEALTH_CHECK_TIMEOUT = int(os.getenv("SGLANG_HEALTH_CHECK_TIMEOUT", 20))


##### Native API endpoints #####


@app.get("/health")
async def health() -> Response:
    """Check the health of the http server."""
    return Response(status_code=200)


@app.get("/health_generate")
async def health_generate(request: Request) -> Response:
    """Check the health of the inference server by generating one token."""

    sampling_params = {"max_new_tokens": 1, "temperature": 0.0}
    rid = f"HEALTH_CHECK_{time.time()}"

    if _global_state.tokenizer_manager.is_image_gen:
        raise NotImplementedError()
    elif _global_state.tokenizer_manager.is_generation:
        gri = GenerateReqInput(
            rid=rid,
            input_ids=[0],
            sampling_params=sampling_params,
            log_metrics=False,
        )
    else:
        gri = EmbeddingReqInput(
            rid=rid, input_ids=[0], sampling_params=sampling_params, log_metrics=False
        )

    async def gen():
        async for _ in _global_state.tokenizer_manager.generate_request(gri, request):
            break

    tic = time.time()
    task = asyncio.create_task(gen())
    while time.time() < tic + HEALTH_CHECK_TIMEOUT:
        await asyncio.sleep(1)
        if _global_state.tokenizer_manager.last_receive_tstamp > tic:
            task.cancel()
            _global_state.tokenizer_manager.rid_to_state.pop(rid, None)
            return Response(status_code=200)

    task.cancel()
    tic_time = time.strftime("%H:%M:%S", time.localtime(tic))
    last_receive_time = time.strftime(
        "%H:%M:%S", time.localtime(_global_state.tokenizer_manager.last_receive_tstamp)
    )
    logger.error(
        f"Health check failed. Server couldn't get a response from detokenizer for last "
        f"{HEALTH_CHECK_TIMEOUT} seconds. tic start time: {tic_time}. "
        f"last_heartbeat time: {last_receive_time}"
    )
    _global_state.tokenizer_manager.rid_to_state.pop(rid, None)
    return Response(status_code=503)


@app.get("/get_model_info")
async def get_model_info():
    """Get the model information."""
    result = {
        "model_path": _global_state.tokenizer_manager.model_path,
        "tokenizer_path": _global_state.tokenizer_manager.server_args.tokenizer_path,
        "is_generation": _global_state.tokenizer_manager.is_generation,
    }
    return result


@app.get("/get_server_info")
async def get_server_info():
    internal_states = await _global_state.tokenizer_manager.get_internal_state()
    return {
        **dataclasses.asdict(_global_state.tokenizer_manager.server_args),
        **_global_state.scheduler_info,
        **internal_states,
        "version": __version__,
    }


@app.api_route("/set_internal_state", methods=["POST", "PUT"])
async def set_internal_state(obj: SetInternalStateReq, request: Request):
    res = await _global_state.tokenizer_manager.set_internal_state(obj)
    return res


# fastapi implicitly converts json in the request to obj (dataclass)
@app.api_route("/generate", methods=["POST", "PUT"])
async def generate_request(obj: GenerateReqInput, request: Request):
    """Handle a generate request."""
    if obj.stream:

        async def stream_results() -> AsyncIterator[bytes]:
            try:
                async for out in _global_state.tokenizer_manager.generate_request(
                    obj, request
                ):
                    yield b"data: " + orjson.dumps(
                        out, option=orjson.OPT_NON_STR_KEYS
                    ) + b"\n\n"
            except ValueError as e:
                out = {"error": {"message": str(e)}}
                logger.error(f"Error: {e}")
                yield b"data: " + orjson.dumps(
                    out, option=orjson.OPT_NON_STR_KEYS
                ) + b"\n\n"
            yield b"data: [DONE]\n\n"

        return StreamingResponse(
            stream_results(),
            media_type="text/event-stream",
            background=_global_state.tokenizer_manager.create_abort_task(obj),
        )
    else:
        try:
            ret = await _global_state.tokenizer_manager.generate_request(
                obj, request
            ).__anext__()
            return ret
        except ValueError as e:
            logger.error(f"Error: {e}")
            return _create_error_response(e)


@app.api_route("/generate_from_file", methods=["POST"])
async def generate_from_file_request(file: UploadFile, request: Request):
    """Handle a generate request, this is purely to work with input_embeds."""
    content = await file.read()
    input_embeds = json.loads(content.decode("utf-8"))

    obj = GenerateReqInput(
        input_embeds=input_embeds,
        sampling_params={
            "repetition_penalty": 1.2,
            "temperature": 0.2,
            "max_new_tokens": 512,
        },
    )

    try:
        ret = await _global_state.generate_request(obj, request).__anext__()
        return ret
    except ValueError as e:
        logger.error(f"Error: {e}")
        return _create_error_response(e)


@app.api_route("/encode", methods=["POST", "PUT"])
async def encode_request(obj: EmbeddingReqInput, request: Request):
    """Handle an embedding request."""
    try:
        ret = await _global_state.tokenizer_manager.generate_request(
            obj, request
        ).__anext__()
        return ret
    except ValueError as e:
        return _create_error_response(e)


@app.api_route("/classify", methods=["POST", "PUT"])
async def classify_request(obj: EmbeddingReqInput, request: Request):
    """Handle a reward model request. Now the arguments and return values are the same as embedding models."""
    try:
        ret = await _global_state.tokenizer_manager.generate_request(
            obj, request
        ).__anext__()
        return ret
    except ValueError as e:
        return _create_error_response(e)


@app.api_route("/flush_cache", methods=["GET", "POST"])
async def flush_cache():
    """Flush the radix cache."""
    ret = await _global_state.tokenizer_manager.flush_cache()
    return Response(
        content="Cache flushed.\nPlease check backend logs for more details. "
        "(When there are running or waiting requests, the operation will not be performed.)\n",
        status_code=200 if ret.success else HTTPStatus.BAD_REQUEST,
    )


@app.api_route("/start_profile", methods=["GET", "POST"])
async def start_profile_async(obj: Optional[ProfileReqInput] = None):
    """Start profiling."""
    if obj is None:
        obj = ProfileReqInput()

    await _global_state.tokenizer_manager.start_profile(
        obj.output_dir, obj.num_steps, obj.activities
    )
    return Response(
        content="Start profiling.\n",
        status_code=200,
    )


@app.api_route("/stop_profile", methods=["GET", "POST"])
async def stop_profile_async():
    """Stop profiling."""
    await _global_state.tokenizer_manager.stop_profile()
    return Response(
        content="Stop profiling. This will take some time.\n",
        status_code=200,
    )


@app.api_route("/start_expert_distribution_record", methods=["GET", "POST"])
async def start_expert_distribution_record_async():
    """Start recording the expert distribution. Clear the previous record if any."""
    await _global_state.tokenizer_manager.start_expert_distribution_record()
    return Response(
        content="Start recording the expert distribution.\n",
        status_code=200,
    )


@app.api_route("/stop_expert_distribution_record", methods=["GET", "POST"])
async def stop_expert_distribution_record_async():
    """Stop recording the expert distribution."""
    await _global_state.tokenizer_manager.stop_expert_distribution_record()
    return Response(
        content="Stop recording the expert distribution.\n",
        status_code=200,
    )


@app.api_route("/dump_expert_distribution_record", methods=["GET", "POST"])
async def dump_expert_distribution_record_async():
    """Dump expert distribution record."""
    content = await _global_state.tokenizer_manager.dump_expert_distribution_record()
    return ORJSONResponse(content, status_code=200)
<<<<<<< HEAD


@app.post("/eplb_rebalance")
async def eplb_rebalance(obj: Optional[EplbRebalanceReqInput] = None):
    await _global_state.tokenizer_manager.eplb_rebalance(obj or EplbRebalanceReqInput())
    return ORJSONResponse({}, status_code=200)


@app.post("/eplb_save_expert_distribution")
async def eplb_save_expert_distribution():
    await _global_state.tokenizer_manager.eplb_save_expert_distribution()
    return ORJSONResponse({}, status_code=200)
=======
>>>>>>> e1e6630f


@app.post("/update_weights_from_disk")
async def update_weights_from_disk(obj: UpdateWeightFromDiskReqInput, request: Request):
    """Update the weights from disk inplace without re-launching the server."""
    success, message, num_paused_requests = (
        await _global_state.tokenizer_manager.update_weights_from_disk(obj, request)
    )
    content = {
        "success": success,
        "message": message,
        "num_paused_requests": num_paused_requests,
    }
    if success:
        return ORJSONResponse(
            content,
            status_code=HTTPStatus.OK,
        )
    else:
        return ORJSONResponse(
            content,
            status_code=HTTPStatus.BAD_REQUEST,
        )


@app.post("/init_weights_update_group")
async def init_weights_update_group(
    obj: InitWeightsUpdateGroupReqInput, request: Request
):
    """Initialize the parameter update group."""
    success, message = await _global_state.tokenizer_manager.init_weights_update_group(
        obj, request
    )
    content = {"success": success, "message": message}
    if success:
        return ORJSONResponse(content, status_code=200)
    else:
        return ORJSONResponse(content, status_code=HTTPStatus.BAD_REQUEST)


@app.post("/update_weights_from_tensor")
async def update_weights_from_tensor(
    obj: UpdateWeightsFromTensorReqInput, request: Request
):
    """Update the weights from tensor inplace without re-launching the server.
    Notes:
    1. Ensure that the model is on the correct device (e.g., GPU) before calling this endpoint. If the model is moved to the CPU unexpectedly, it may cause performance issues or runtime errors.
    2. HTTP will transmit only the metadata of the tensor, while the tensor itself will be directly copied to the model.
    3. Any binary data in the named tensors should be base64 encoded.
    """

    success, message = await _global_state.tokenizer_manager.update_weights_from_tensor(
        obj, request
    )
    content = {"success": success, "message": message}
    return ORJSONResponse(
        content, status_code=200 if success else HTTPStatus.BAD_REQUEST
    )


@app.post("/update_weights_from_distributed")
async def update_weights_from_distributed(
    obj: UpdateWeightsFromDistributedReqInput, request: Request
):
    """Update model parameter from distributed online."""
    success, message = (
        await _global_state.tokenizer_manager.update_weights_from_distributed(
            obj, request
        )
    )
    content = {"success": success, "message": message}
    if success:
        return ORJSONResponse(content, status_code=200)
    else:
        return ORJSONResponse(content, status_code=HTTPStatus.BAD_REQUEST)


@app.api_route("/get_weights_by_name", methods=["GET", "POST"])
async def get_weights_by_name(obj: GetWeightsByNameReqInput, request: Request):
    """Get model parameter by name."""
    try:
        ret = await _global_state.tokenizer_manager.get_weights_by_name(obj, request)
        if ret is None:
            return _create_error_response("Get parameter by name failed")
        else:
            return ORJSONResponse(ret, status_code=200)
    except Exception as e:
        return _create_error_response(e)


@app.api_route("/release_memory_occupation", methods=["GET", "POST"])
async def release_memory_occupation(
    obj: ReleaseMemoryOccupationReqInput, request: Request
):
    """Release GPU memory occupation temporarily."""
    try:
        await _global_state.tokenizer_manager.release_memory_occupation(obj, request)
    except Exception as e:
        return _create_error_response(e)


@app.api_route("/resume_memory_occupation", methods=["GET", "POST"])
async def resume_memory_occupation(
    obj: ResumeMemoryOccupationReqInput, request: Request
):
    """Resume GPU memory occupation."""
    try:
        await _global_state.tokenizer_manager.resume_memory_occupation(obj, request)
    except Exception as e:
        return _create_error_response(e)


@app.api_route("/open_session", methods=["GET", "POST"])
async def open_session(obj: OpenSessionReqInput, request: Request):
    """Open a session, and return its unique session id."""
    try:
        session_id = await _global_state.tokenizer_manager.open_session(obj, request)
        if session_id is None:
            raise Exception(
                "Failed to open the session. Check if a session with the same id is still open."
            )
        return session_id
    except Exception as e:
        return _create_error_response(e)


@app.api_route("/close_session", methods=["GET", "POST"])
async def close_session(obj: CloseSessionReqInput, request: Request):
    """Close the session."""
    try:
        await _global_state.tokenizer_manager.close_session(obj, request)
        return Response(status_code=200)
    except Exception as e:
        return _create_error_response(e)


@app.api_route("/configure_logging", methods=["GET", "POST"])
async def configure_logging(obj: ConfigureLoggingReq, request: Request):
    """Configure the request logging options."""
    _global_state.tokenizer_manager.configure_logging(obj)
    return Response(status_code=200)


@app.post("/parse_function_call")
async def parse_function_call_request(obj: ParseFunctionCallReq, request: Request):
    """
    A native API endpoint to parse function calls from a text.
    """
    # 1) Initialize the parser based on the request body
    parser = FunctionCallParser(tools=obj.tools, tool_call_parser=obj.tool_call_parser)

    # 2) Call the non-stream parsing method (non-stream)
    normal_text, calls = parser.parse_non_stream(obj.text)

    # 3) Organize the response content
    response_data = {
        "normal_text": normal_text,
        "calls": [
            call.model_dump() for call in calls
        ],  # Convert pydantic objects to dictionaries
    }

    return ORJSONResponse(content=response_data, status_code=200)


@app.post("/separate_reasoning")
async def separate_reasoning_request(obj: SeparateReasoningReqInput, request: Request):
    """
    A native API endpoint to separate reasoning from a text.
    """
    # 1) Initialize the parser based on the request body
    parser = ReasoningParser(model_type=obj.reasoning_parser)

    # 2) Call the non-stream parsing method (non-stream)
    reasoning_text, normal_text = parser.parse_non_stream(obj.text)

    # 3) Organize the response content
    response_data = {
        "reasoning_text": reasoning_text,
        "text": normal_text,
    }

    return ORJSONResponse(content=response_data, status_code=200)


##### OpenAI-compatible API endpoints #####


@app.post("/v1/completions")
async def openai_v1_completions(raw_request: Request):
    return await v1_completions(_global_state.tokenizer_manager, raw_request)


@app.post("/v1/chat/completions")
async def openai_v1_chat_completions(raw_request: Request):
    return await v1_chat_completions(_global_state.tokenizer_manager, raw_request)


@app.post("/v1/embeddings", response_class=ORJSONResponse)
async def openai_v1_embeddings(raw_request: Request):
    response = await v1_embeddings(_global_state.tokenizer_manager, raw_request)
    return response


@app.get("/v1/models", response_class=ORJSONResponse)
def available_models():
    """Show available models."""
    served_model_names = [_global_state.tokenizer_manager.served_model_name]
    model_cards = []
    for served_model_name in served_model_names:
        model_cards.append(
            ModelCard(
                id=served_model_name,
                root=served_model_name,
                max_model_len=_global_state.tokenizer_manager.model_config.context_len,
            )
        )
    return ModelList(data=model_cards)


@app.post("/v1/files")
async def openai_v1_files(file: UploadFile = File(...), purpose: str = Form("batch")):
    return await v1_files_create(
        file, purpose, _global_state.tokenizer_manager.server_args.file_storage_path
    )


@app.delete("/v1/files/{file_id}")
async def delete_file(file_id: str):
    # https://platform.openai.com/docs/api-reference/files/delete
    return await v1_delete_file(file_id)


@app.post("/v1/batches")
async def openai_v1_batches(raw_request: Request):
    return await v1_batches(_global_state.tokenizer_manager, raw_request)


@app.post("/v1/batches/{batch_id}/cancel")
async def cancel_batches(batch_id: str):
    # https://platform.openai.com/docs/api-reference/batch/cancel
    return await v1_cancel_batch(_global_state.tokenizer_manager, batch_id)


@app.get("/v1/batches/{batch_id}")
async def retrieve_batch(batch_id: str):
    return await v1_retrieve_batch(batch_id)


@app.get("/v1/files/{file_id}")
async def retrieve_file(file_id: str):
    # https://platform.openai.com/docs/api-reference/files/retrieve
    return await v1_retrieve_file(file_id)


@app.get("/v1/files/{file_id}/content")
async def retrieve_file_content(file_id: str):
    # https://platform.openai.com/docs/api-reference/files/retrieve-contents
    return await v1_retrieve_file_content(file_id)


## SageMaker API
@app.get("/ping")
async def sagemaker_health() -> Response:
    """Check the health of the http server."""
    return Response(status_code=200)


@app.post("/invocations")
async def sagemaker_chat_completions(raw_request: Request):
    return await v1_chat_completions(_global_state.tokenizer_manager, raw_request)


## Vertex AI API
@app.post(os.environ.get("AIP_PREDICT_ROUTE", "/vertex_generate"))
async def vertex_generate(vertex_req: VertexGenerateReqInput, raw_request: Request):
    if not vertex_req.instances:
        return []
    inputs = {}
    for input_key in ("text", "input_ids", "input_embeds"):
        if vertex_req.instances[0].get(input_key):
            inputs[input_key] = [
                instance.get(input_key) for instance in vertex_req.instances
            ]
            break
    image_data = [
        instance.get("image_data")
        for instance in vertex_req.instances
        if instance.get("image_data") is not None
    ] or None
    req = GenerateReqInput(
        **inputs,
        image_data=image_data,
        **(vertex_req.parameters or {}),
    )
    ret = await generate_request(req, raw_request)
    return ORJSONResponse({"predictions": ret})


def _create_error_response(e):
    return ORJSONResponse(
        {"error": {"message": str(e)}}, status_code=HTTPStatus.BAD_REQUEST
    )


def launch_server(
    server_args: ServerArgs,
    pipe_finish_writer: Optional[multiprocessing.connection.Connection] = None,
    launch_callback: Optional[Callable[[], None]] = None,
):
    """
    Launch SRT (SGLang Runtime) Server.

    The SRT server consists of an HTTP server and an SRT engine.

    - HTTP server: A FastAPI server that routes requests to the engine.
    - The engine consists of three components:
        1. TokenizerManager: Tokenizes the requests and sends them to the scheduler.
        2. Scheduler (subprocess): Receives requests from the Tokenizer Manager, schedules batches, forwards them, and sends the output tokens to the Detokenizer Manager.
        3. DetokenizerManager (subprocess): Detokenizes the output tokens and sends the result back to the Tokenizer Manager.

    Note:
    1. The HTTP server, Engine, and TokenizerManager both run in the main process.
    2. Inter-process communication is done through IPC (each process uses a different port) via the ZMQ library.
    """
    tokenizer_manager, scheduler_info = _launch_subprocesses(server_args=server_args)
    set_global_state(
        _GlobalState(
            tokenizer_manager=tokenizer_manager,
            scheduler_info=scheduler_info,
        )
    )

    # Add api key authorization
    if server_args.api_key:
        add_api_key_middleware(app, server_args.api_key)

    # Add prometheus middleware
    if server_args.enable_metrics:
        add_prometheus_middleware(app)
        enable_func_timer()

    # Send a warmup request - we will create the thread launch it
    # in the lifespan after all other warmups have fired.
    warmup_thread = threading.Thread(
        target=_wait_and_warmup,
        args=(
            server_args,
            pipe_finish_writer,
            _global_state.tokenizer_manager.image_token_id,
            launch_callback,
        ),
    )
    app.warmup_thread = warmup_thread

    try:
        # Update logging configs
        set_uvicorn_logging_configs()
        app.server_args = server_args
        # Listen for HTTP requests
        uvicorn.run(
            app,
            host=server_args.host,
            port=server_args.port,
            log_level=server_args.log_level_http or server_args.log_level,
            timeout_keep_alive=5,
            loop="uvloop",
        )
    finally:
        warmup_thread.join()


def _wait_and_warmup(
    server_args: ServerArgs,
    pipe_finish_writer: Optional[multiprocessing.connection.Connection],
    image_token_text: str,
    launch_callback: Optional[Callable[[], None]] = None,
):
    headers = {}
    url = server_args.url()
    if server_args.api_key:
        headers["Authorization"] = f"Bearer {server_args.api_key}"

    # Wait until the server is launched
    success = False
    for _ in range(120):
        time.sleep(1)
        try:
            res = requests.get(url + "/get_model_info", timeout=5, headers=headers)
            assert res.status_code == 200, f"{res=}, {res.text=}"
            success = True
            break
        except (AssertionError, requests.exceptions.RequestException):
            last_traceback = get_exception_traceback()
            pass

    if not success:
        if pipe_finish_writer is not None:
            pipe_finish_writer.send(last_traceback)
        logger.error(f"Initialization failed. warmup error: {last_traceback}")
        kill_process_tree(os.getpid())
        return

    model_info = res.json()

    # Send a warmup request
    request_name = "/generate" if model_info["is_generation"] else "/encode"
    max_new_tokens = 8 if model_info["is_generation"] else 1
    json_data = {
        "sampling_params": {
            "temperature": 0,
            "max_new_tokens": max_new_tokens,
        },
    }
    if server_args.skip_tokenizer_init:
        json_data["input_ids"] = [[10, 11, 12] for _ in range(server_args.dp_size)]
        # TODO Workaround the bug that embedding errors for list of size 1
        if server_args.dp_size == 1:
            json_data["input_ids"] = json_data["input_ids"][0]
    else:
        json_data["text"] = ["The capital city of France is"] * server_args.dp_size
        # TODO Workaround the bug that embedding errors for list of size 1
        if server_args.dp_size == 1:
            json_data["text"] = json_data["text"][0]

    # Debug dumping
    if server_args.debug_tensor_dump_input_file:
        json_data.pop("text", None)
        json_data["input_ids"] = np.load(
            server_args.debug_tensor_dump_input_file
        ).tolist()
        json_data["sampling_params"]["max_new_tokens"] = 0

    try:
        if server_args.disaggregation_mode == "null":
            res = requests.post(
                url + request_name,
                json=json_data,
                headers=headers,
                timeout=600,
            )
            assert res.status_code == 200, f"{res}"
        else:
            # Warmup request currently hangs in disaggregation mode, so we skip it.
            logger.info("Skipping warmup request in disaggregation mode")
    except Exception:
        last_traceback = get_exception_traceback()
        if pipe_finish_writer is not None:
            pipe_finish_writer.send(last_traceback)
        logger.error(f"Initialization failed. warmup error: {last_traceback}")
        kill_process_tree(os.getpid())
        return

    # Debug print
    # logger.info(f"{res.json()=}")

    logger.info("The server is fired up and ready to roll!")
    if pipe_finish_writer is not None:
        pipe_finish_writer.send("ready")

    if server_args.delete_ckpt_after_loading:
        delete_directory(server_args.model_path)

    if server_args.debug_tensor_dump_input_file:
        kill_process_tree(os.getpid())

    if launch_callback is not None:
        launch_callback()<|MERGE_RESOLUTION|>--- conflicted
+++ resolved
@@ -374,7 +374,6 @@
     """Dump expert distribution record."""
     content = await _global_state.tokenizer_manager.dump_expert_distribution_record()
     return ORJSONResponse(content, status_code=200)
-<<<<<<< HEAD
 
 
 @app.post("/eplb_rebalance")
@@ -387,8 +386,6 @@
 async def eplb_save_expert_distribution():
     await _global_state.tokenizer_manager.eplb_save_expert_distribution()
     return ORJSONResponse({}, status_code=200)
-=======
->>>>>>> e1e6630f
 
 
 @app.post("/update_weights_from_disk")
