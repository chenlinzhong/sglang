--- conflicted
+++ resolved
@@ -1,9 +1,4 @@
-<<<<<<< HEAD
-from sglang.srt.distributed import get_tensor_model_parallel_rank
-from sglang.srt.managers.expert_distribution import expert_distribution_recorder
-=======
 from sglang.srt.utils import DeepEPMode
->>>>>>> 9a856e6c
 
 try:
     from deep_ep import Buffer
@@ -12,7 +7,7 @@
 except ImportError:
     use_deepep = False
 
-from typing import Tuple
+from typing import Optional, Tuple
 
 import torch
 import torch.distributed as dist
@@ -95,21 +90,11 @@
         self,
         group: torch.distributed.ProcessGroup,
         router_topk: int,
-<<<<<<< HEAD
-        permute_fusion: bool = False,
-        capacity_factor: float = None,
-        num_experts: int = None,
-        num_local_experts: int = None,
-        hidden_size: int = None,
-        params_dtype: torch.dtype = None,
-        enable_async: bool = False,
-=======
         permute_fusion: bool,
         num_experts: int,
         num_local_experts: int,
         hidden_size: int,
         params_dtype: torch.dtype,
->>>>>>> 9a856e6c
     ):
         if not use_deepep:
             raise ImportError(
@@ -127,10 +112,6 @@
         self.params_bytes = 2
 
         self.handle = None
-<<<<<<< HEAD
-        self.enable_async = enable_async
-=======
->>>>>>> 9a856e6c
 
     def dispatch_a(
         self,
@@ -167,73 +148,12 @@
         self.async_finish = async_finish
         self.src2dst = None
 
-<<<<<<< HEAD
-    # TODO wait for low_latency code, so currently this file is just hacky refactor
-    # TODO low_latency_dispatch/low_latency_combine's async_finish should be false, return_recv_hook should be self.enable_async
-    def dispatch(self, *args, **kwargs):
-        self.dispatch_a(*args, **kwargs)
-        return self.dispatch_b()
-
-    def combine(self, *args, **kwargs):
-        self.combine_a(*args, **kwargs)
-        return self.combine_b()
-
-    # TODO actual name should be prepare-execute and issue-receive instead of a-b, can rename
-=======
->>>>>>> 9a856e6c
     def dispatch_a(
         self,
         hidden_states: torch.Tensor,
         topk_idx: torch.Tensor,
         topk_weights: torch.Tensor,
         num_experts: int,
-<<<<<<< HEAD
-        forward_mode: ForwardMode,
-        num_max_dispatch_tokens_per_rank: int = 128,
-    ):
-        topk_idx = topk_idx.to(torch.int64)
-        previous_event = Buffer.capture() if self.enable_async else None
-        self.dispatch_intermediate_state = (
-            hidden_states,
-            topk_idx,
-            topk_weights,
-            num_experts,
-            previous_event,
-        )
-
-    def dispatch_b(self):
-        hidden_states, topk_idx, topk_weights, num_experts, previous_event = (
-            self.dispatch_intermediate_state
-        )
-        del self.dispatch_intermediate_state
-
-        (
-            hidden_states,
-            topk_idx,
-            topk_weights,
-            num_recv_tokens_per_expert_list,
-            handle,
-            event,
-        ) = self.dispatch_normal(
-            hidden_states, topk_idx, topk_weights, num_experts, previous_event
-        )
-        expert_distribution_recorder.on_deepep_dispatch_normal(
-            num_recv_tokens_per_expert_list
-        )
-
-        if self.enable_async:
-            event.current_stream_wait()
-
-        self.tokens_per_expert = torch.tensor(
-            num_recv_tokens_per_expert_list,
-            device=hidden_states.device,
-            dtype=torch.int64,
-        )
-
-        self.handle = handle
-        self.topk_idx = topk_idx
-        self.topk_weights = topk_weights
-=======
         num_max_dispatch_tokens_per_rank: int,
     ):
         topk_idx = topk_idx.to(torch.int64)
@@ -252,7 +172,6 @@
             hidden_states, topk_idx, topk_weights, num_experts, previous_event
         )
         event.current_stream_wait() if self.async_finish else ()
->>>>>>> 9a856e6c
         if hidden_states.shape[0] > 0:
             reorder_topk_ids, seg_indptr, hidden_states = self._deepep_permute(
                 hidden_states, topk_idx, fp8_dtype=hidden_states.dtype
@@ -300,8 +219,8 @@
             topk_idx,
             num_experts,
             previous_event=previous_event,
-            async_finish=self.enable_async,
-            allocate_on_comm_stream=(previous_event is not None) and self.enable_async,
+            async_finish=self.async_finish,
+            allocate_on_comm_stream=previous_event is not None,
         )
 
         # FIXME: `handle` should be transmitted with tokens from dispatch to combine.
@@ -323,8 +242,8 @@
             is_token_in_rank=is_token_in_rank,
             num_tokens_per_expert=num_tokens_per_expert,
             previous_event=previous_event,
-            async_finish=self.enable_async,
-            allocate_on_comm_stream=(previous_event is not None) and self.enable_async,
+            async_finish=self.async_finish,
+            allocate_on_comm_stream=(previous_event is not None) and self.async_finish,
         )
 
         return (
@@ -334,9 +253,6 @@
             event,
         )
 
-<<<<<<< HEAD
-    def combine_a(self, hidden_states: torch.Tensor, forward_mode: ForwardMode):
-=======
     def _deepep_permute(
         self,
         hidden_states: torch.Tensor,
@@ -382,7 +298,6 @@
         topk_idx: torch.Tensor,
         topk_weights: torch.Tensor,
     ):
->>>>>>> 9a856e6c
         if hidden_states.shape[0] > 0:
             num_tokens = self.src2dst.shape[0] // self.router_topk
             output = torch.empty(
@@ -391,36 +306,6 @@
                 dtype=hidden_states.dtype,
             )
             deepep_post_reorder_triton_kernel[(num_tokens,)](
-<<<<<<< HEAD
-                hidden_states,
-                output,
-                self.src2dst,
-                self.topk_idx,
-                self.topk_weights,
-                self.router_topk,
-                hidden_states.shape[1],
-                BLOCK_SIZE=512,
-            )
-        else:
-            output = torch.zeros(
-                (0, hidden_states.shape[1]),
-                device=hidden_states.device,
-                dtype=hidden_states.dtype,
-            )
-
-        previous_event = Buffer.capture() if self.enable_async else None
-
-        self.combine_intermediate_state = output, hidden_states, previous_event
-
-    def combine_b(self):
-        output, hidden_states, previous_event = self.combine_intermediate_state
-        del self.combine_intermediate_state
-
-        hidden_states, event = self.combine_normal(output, self.handle, previous_event)
-
-        if self.enable_async:
-            event.current_stream_wait()
-=======
                 hidden_states,
                 output,
                 self.src2dst,
@@ -604,23 +489,11 @@
             topk_weights,
         )
         return hidden_states, event, hook
->>>>>>> 9a856e6c
 
     def combine_b(self, hidden_states, event, hook):
         hook() if self.return_recv_hook else event.current_stream_wait()
         return hidden_states
 
-<<<<<<< HEAD
-    def combine_normal(self, x: torch.Tensor, handle: Tuple, previous_event):
-        combined_x, _, event = self.buffer_normal.combine(
-            x,
-            handle,
-            async_finish=self.enable_async,
-            previous_event=previous_event,
-            allocate_on_comm_stream=(previous_event is not None) and self.enable_async,
-        )
-        return combined_x, event
-=======
     def _combine_core(
         self,
         hidden_states: torch.Tensor,
@@ -735,5 +608,4 @@
         elif resolved_deepep_mode == DeepEPMode.low_latency:
             return self._low_latency_dispatcher
         else:
-            raise ValueError(f"Invalid deepep_mode: {self.deepep_mode}")
->>>>>>> 9a856e6c
+            raise ValueError(f"Invalid deepep_mode: {self.deepep_mode}")