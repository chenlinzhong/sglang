# Copyright 2023-2024 SGLang Team
# Licensed under the Apache License, Version 2.0 (the "License");
# you may not use this file except in compliance with the License.
# You may obtain a copy of the License at
#
#     http://www.apache.org/licenses/LICENSE-2.0
#
# Unless required by applicable law or agreed to in writing, software
# distributed under the License is distributed on an "AS IS" BASIS,
# WITHOUT WARRANTIES OR CONDITIONS OF ANY KIND, either express or implied.
# See the License for the specific language governing permissions and
# limitations under the License.
# ==============================================================================

# Adapted from:
# https://github.com/vllm-project/vllm/blob/fb6af8bc086328ca6659e72d11ffd4309ce4de22/vllm/model_executor/models/deepseek_v2.py
"""Inference-only DeepseekV2 model."""

import logging
import os
import re
from contextlib import nullcontext
from dataclasses import dataclass
from enum import Enum, IntEnum, auto
from functools import partial
from typing import Any, Dict, Iterable, Optional, Tuple

import torch
import torch.nn.functional as F
from torch import nn
from tqdm import tqdm
from transformers import PretrainedConfig

from sglang.srt import two_batch_overlap
from sglang.srt.distributed import (
    get_tensor_model_parallel_rank,
    get_tensor_model_parallel_world_size,
    parallel_state,
    tensor_model_parallel_all_reduce,
)
from sglang.srt.layers.activation import SiluAndMul
from sglang.srt.layers.attention.triton_ops.rocm_mla_decode_rope import (
    decode_attention_fwd_grouped_rope,
)
from sglang.srt.layers.dp_attention import (
    dp_gather_partial,
    dp_scatter,
    get_attention_tp_rank,
    get_attention_tp_size,
    get_local_attention_dp_size,
    tp_all_gather,
    tp_reduce_scatter,
)
from sglang.srt.layers.layernorm import RMSNorm
from sglang.srt.layers.linear import (
    ColumnParallelLinear,
    MergedColumnParallelLinear,
    ReplicatedLinear,
    RowParallelLinear,
)
from sglang.srt.layers.logits_processor import LogitsProcessor
from sglang.srt.layers.moe.ep_moe.layer import DeepEPMoE, EPMoE
from sglang.srt.layers.moe.ep_moe.token_dispatcher import DeepEPDispatcher
from sglang.srt.layers.moe.expert_location_dispatch import ExpertLocationDispatchInfo
from sglang.srt.layers.moe.fused_moe_triton import FusedMoE
from sglang.srt.layers.moe.topk import select_experts
from sglang.srt.layers.quantization.base_config import QuantizationConfig
from sglang.srt.layers.quantization.fp8_kernel import per_tensor_quant_mla_fp8
from sglang.srt.layers.quantization.fp8_utils import (
    block_quant_to_tensor_quant,
    channel_quant_to_tensor_quant,
    normalize_e4m3fn_to_e4m3fnuz,
)
from sglang.srt.layers.quantization.int8_utils import (
    block_dequant as int8_block_dequant,
)
from sglang.srt.layers.radix_attention import RadixAttention
from sglang.srt.layers.rotary_embedding import get_rope, get_rope_wrapper
from sglang.srt.layers.vocab_parallel_embedding import (
    ParallelLMHead,
    VocabParallelEmbedding,
)
from sglang.srt.managers.expert_distribution import (
    get_global_expert_distribution_recorder,
)
from sglang.srt.managers.expert_location import (
    ExpertLocationMetadata,
    ModelConfigForExpertLocation,
)
from sglang.srt.managers.schedule_batch import (
    get_global_expert_location_metadata,
    global_server_args_dict,
)
from sglang.srt.model_executor.forward_batch_info import ForwardBatch, ForwardMode
<<<<<<< HEAD
from sglang.srt.model_loader.weight_utils import (
    ModelParamNameInfo,
    ModelParamNameInfoMoe,
    ModelParamNameInfoOthers,
    default_weight_loader,
)
from sglang.srt.utils import (
    DeepEPMode,
    add_prefix,
    configure_deep_gemm_num_sms,
    is_cuda,
    is_cuda_available,
    is_hip,
)
=======
from sglang.srt.model_loader.weight_utils import default_weight_loader
from sglang.srt.utils import BumpAllocator, DeepEPMode, add_prefix, is_cuda, is_hip
>>>>>>> c555d794

_is_hip = is_hip()
_is_cuda = is_cuda()

if _is_cuda:
    from sgl_kernel import awq_dequantize, bmm_fp8, merge_state_v2
else:
    from vllm._custom_ops import awq_dequantize

if _is_hip:
    from sglang.srt.layers.attention.triton_ops.rocm_mla_decode_rope import (
        decode_attention_fwd_grouped_rope,
    )

logger = logging.getLogger(__name__)


<<<<<<< HEAD
def _enable_moe_dense_fully_dp():
    return global_server_args_dict["moe_dense_tp_size"] == 1


=======
>>>>>>> c555d794
class AttnForwardMethod(IntEnum):
    # Use multi-head attention
    MHA = auto()

    # Use absorbed multi-latent attention
    MLA = auto()

    # Use multi-head attention, but with KV cache chunked.
    # This method can avoid OOM when prefix lengths are long.
    MHA_CHUNKED_KV = auto()


class DeepseekV2MLP(nn.Module):
    def __init__(
        self,
        hidden_size: int,
        intermediate_size: int,
        hidden_act: str,
        quant_config: Optional[QuantizationConfig] = None,
        reduce_results: bool = True,
        prefix: str = "",
        tp_rank: Optional[int] = None,
        tp_size: Optional[int] = None,
    ) -> None:
        super().__init__()
        self.gate_up_proj = MergedColumnParallelLinear(
            hidden_size,
            [intermediate_size] * 2,
            bias=False,
            quant_config=quant_config,
            prefix=add_prefix("gate_up_proj", prefix),
            tp_rank=tp_rank,
            tp_size=tp_size,
        )
        self.down_proj = RowParallelLinear(
            intermediate_size,
            hidden_size,
            bias=False,
            quant_config=quant_config,
            reduce_results=reduce_results,
            prefix=add_prefix("down_proj", prefix),
            tp_rank=tp_rank,
            tp_size=tp_size,
        )
        if hidden_act != "silu":
            raise ValueError(
                f"Unsupported activation: {hidden_act}. "
                "Only silu is supported for now."
            )
        self.act_fn = SiluAndMul()

    def forward(self, x, forward_mode: Optional[ForwardMode] = None):
        gate_up, _ = self.gate_up_proj(x)
        x = self.act_fn(gate_up)
        x, _ = self.down_proj(x)
        return x


class MoEGate(nn.Module):
    def __init__(
        self,
        config,
        prefix: str = "",
    ):
        super().__init__()
        self.weight = nn.Parameter(
            torch.empty((config.n_routed_experts, config.hidden_size))
        )
        if config.topk_method == "noaux_tc":
            self.e_score_correction_bias = nn.Parameter(
                torch.empty((config.n_routed_experts))
            )
        else:
            self.e_score_correction_bias = None

    def forward(self, hidden_states):
        logits = F.linear(hidden_states, self.weight, None)
        return logits


class DeepseekV2MoE(nn.Module):

    def __init__(
        self,
        config: PretrainedConfig,
        quant_config: Optional[QuantizationConfig] = None,
        layer_id: int = -999,
        prefix: str = "",
    ):
        super().__init__()
        self.tp_size = get_tensor_model_parallel_world_size()
        self.routed_scaling_factor = config.routed_scaling_factor
        self.n_shared_experts = config.n_shared_experts
<<<<<<< HEAD
        self.n_share_experts_fusion = (
            global_server_args_dict["n_share_experts_fusion"]
            if global_server_args_dict["n_share_experts_fusion"] is not None
            else 0
        )
        self.layer_id = layer_id
        self.tp_rank = get_tensor_model_parallel_rank()
=======
        self.n_share_experts_fusion = global_server_args_dict["n_share_experts_fusion"]
>>>>>>> c555d794

        if self.tp_size > config.n_routed_experts:
            raise ValueError(
                f"Tensor parallel size {self.tp_size} is greater than "
                f"the number of experts {config.n_routed_experts}."
            )

        if config.hidden_act != "silu":
            raise ValueError(
                f"Unsupported activation: {config.hidden_act}. "
                "Only silu is supported for now."
            )

        self.gate = MoEGate(config=config, prefix=add_prefix("gate", prefix))

        MoEImpl = (
            DeepEPMoE
            if global_server_args_dict["enable_deepep_moe"]
            else (EPMoE if global_server_args_dict["enable_ep_moe"] else FusedMoE)
        )

        self.experts = MoEImpl(
            num_experts=config.n_routed_experts
            + self.n_share_experts_fusion
            + global_server_args_dict["ep_num_redundant_experts"],
            top_k=config.num_experts_per_tok + min(self.n_share_experts_fusion, 1),
            hidden_size=config.hidden_size,
            intermediate_size=config.moe_intermediate_size,
            layer_id=self.layer_id,
            renormalize=config.norm_topk_prob,
            quant_config=quant_config,
            use_grouped_topk=True,
            num_expert_group=config.n_group,
            topk_group=config.topk_group,
            correction_bias=self.gate.e_score_correction_bias,
            routed_scaling_factor=self.routed_scaling_factor,
            prefix=add_prefix("experts", prefix),
            **(
                dict(deepep_mode=DeepEPMode[global_server_args_dict["deepep_mode"]])
                if global_server_args_dict["enable_deepep_moe"]
                else {}
            ),
        )

        if config.n_shared_experts is not None and self.n_share_experts_fusion == 0:
            intermediate_size = config.moe_intermediate_size * config.n_shared_experts
            # disable tp for shared experts when enable deepep moe
            if not global_server_args_dict["enable_deepep_moe"]:
                self.shared_experts = DeepseekV2MLP(
                    hidden_size=config.hidden_size,
                    intermediate_size=intermediate_size,
                    hidden_act=config.hidden_act,
                    quant_config=quant_config,
                    reduce_results=False,
                    prefix=add_prefix("shared_experts", prefix),
                )
            else:
                self.shared_experts = DeepseekV2MLP(
                    hidden_size=config.hidden_size,
                    intermediate_size=intermediate_size,
                    hidden_act=config.hidden_act,
                    quant_config=quant_config,
                    reduce_results=False,
                    prefix=add_prefix("shared_experts", prefix),
                    tp_rank=0,
                    tp_size=1,
                )

        if global_server_args_dict["enable_deepep_moe"]:
            # TODO: we will support tp < ep in the future
            self.ep_size = get_tensor_model_parallel_world_size()
            self.num_experts = (
                config.n_routed_experts
                + global_server_args_dict["ep_num_redundant_experts"]
            )
            self.top_k = config.num_experts_per_tok
            self.renormalize = config.norm_topk_prob
            self.topk_group = config.topk_group
            self.num_expert_group = config.n_group
            self.correction_bias = (
                self.gate.e_score_correction_bias.data
                if self.gate.e_score_correction_bias is not None
                else None
            )

            self.deepep_dispatcher = self._create_deepep_dispatcher(config)

        if global_server_args_dict["enable_two_batch_overlap"]:
            # TODO maybe we do not need to create 2+1 dispatchers, but can reuse the one above
            self.tbo_deepep_dispatchers = [
                self._create_deepep_dispatcher(config) for i in range(2)
            ]

    def _create_deepep_dispatcher(self, config):
        return DeepEPDispatcher(
            group=parallel_state.get_tp_group().device_group,
            router_topk=self.top_k,
            permute_fusion=True,
            num_experts=config.n_routed_experts
            + global_server_args_dict["ep_num_redundant_experts"],
            num_local_experts=config.n_routed_experts // self.tp_size,
            hidden_size=config.hidden_size,
            params_dtype=config.torch_dtype,
            deepep_mode=DeepEPMode[global_server_args_dict["deepep_mode"]],
            async_finish=True,  # TODO
            return_recv_hook=True,
        )

    def forward(
        self, hidden_states: torch.Tensor, forward_mode: Optional[ForwardMode] = None
    ) -> torch.Tensor:
        if not global_server_args_dict["enable_deepep_moe"]:
            return self.forward_normal(hidden_states)
        else:
            return self.forward_deepep(hidden_states, forward_mode)

    def forward_normal(self, hidden_states: torch.Tensor) -> torch.Tensor:
        shared_output = self._forward_shared_experts(hidden_states)
        # router_logits: (num_tokens, n_experts)
        router_logits = self.gate(hidden_states)
        final_hidden_states = self.experts(
            hidden_states=hidden_states, router_logits=router_logits
        )
        final_hidden_states *= self.routed_scaling_factor
        if shared_output is not None:
            final_hidden_states = final_hidden_states + shared_output
        if self.tp_size > 1:
            final_hidden_states = tensor_model_parallel_all_reduce(final_hidden_states)
        return final_hidden_states

    def forward_deepep(
        self, hidden_states: torch.Tensor, forward_mode: ForwardMode
    ) -> torch.Tensor:
        shared_output = self._forward_deepep_shared_output(forward_mode, hidden_states)

        if (
            forward_mode is not None
            and not forward_mode.is_idle()
            and hidden_states.shape[0] > 0
        ):
            # router_logits: (num_tokens, n_experts)
            router_logits = self.gate(hidden_states)
        else:
            router_logits = None

        self._forward_deepep_dispatch_a(
            self.deepep_dispatcher, forward_mode, hidden_states, router_logits
        )
        (
            hidden_states,
            topk_idx,
            topk_weights,
            reorder_topk_ids,
            seg_indptr,
            masked_m,
            expected_m,
        ) = self.deepep_dispatcher.dispatch_b()

        final_hidden_states = self.experts(
            hidden_states=hidden_states,
            reorder_topk_ids=reorder_topk_ids,
            seg_indptr=seg_indptr,
            masked_m=masked_m,
            expected_m=expected_m,
            forward_mode=forward_mode,
        )

        if self.ep_size > 1:
            final_hidden_states = self.deepep_dispatcher.combine(
                hidden_states=final_hidden_states,
                topk_idx=topk_idx,
                topk_weights=topk_weights,
                forward_mode=forward_mode,
            )
        final_hidden_states *= self.routed_scaling_factor

        if shared_output is not None:
            final_hidden_states = final_hidden_states + shared_output

        return final_hidden_states

    def _forward_deepep_shared_output(self, forward_mode, hidden_states):
        if (
            forward_mode is not None
            and not forward_mode.is_idle()
            and hidden_states.shape[0] > 0
            and self.n_shared_experts is not None
        ):
            return self.shared_experts(hidden_states)
        return None

    def _forward_deepep_dispatch_a(
        self, chosen_deepep_dispatcher, forward_mode, hidden_states, router_logits
    ):
        topk_idx = torch.full(
            (0, self.top_k), -1, dtype=torch.int, device=hidden_states.device
        )
        topk_weights = torch.empty(
            (0, self.top_k), dtype=torch.float32, device=hidden_states.device
        )
        if (
            forward_mode is not None
            and not forward_mode.is_idle()
            and hidden_states.shape[0] > 0
        ):
            topk_weights, topk_idx = select_experts(
                hidden_states=hidden_states,
                router_logits=router_logits,
                top_k=self.top_k,
                use_grouped_topk=True,
                renormalize=self.renormalize,
                topk_group=self.topk_group,
                num_expert_group=self.num_expert_group,
                correction_bias=self.correction_bias,
<<<<<<< HEAD
                expert_location_dispatch_info=ExpertLocationDispatchInfo.init_new(
                    ep_rank=self.tp_rank,
                    layer_id=self.layer_id,
                ),
=======
                routed_scaling_factor=self.routed_scaling_factor,
>>>>>>> c555d794
            )
        chosen_deepep_dispatcher.dispatch_a(
            hidden_states,
            topk_idx,
            topk_weights,
            forward_mode=forward_mode,
        )

    # ----------------------------------------- TBO-related --------------------------------------------

    def _forward_tbo_op_gate(self, state):
        state.router_logits = self.gate(state.hidden_states_after_post_attn_ln)

    def _forward_tbo_op_mlp(self, state):
        state.expert_output_hidden_states = self.experts(
            hidden_states=state.hidden_states_from_dispatch,
            reorder_topk_ids=state.reorder_topk_ids_from_dispatch,
            seg_indptr=state.seg_indptr_from_dispatch,
            masked_m=state.masked_m_from_dispatch,
            expected_m=state.expected_m_from_dispatch,
            forward_mode=state.forward_batch.forward_mode,
        )

    def _forward_tbo_op_dispatch_a(self, state):
        self._forward_deepep_dispatch_a(
            self.tbo_deepep_dispatchers[state.tbo_subbatch_index],
            state.forward_batch.forward_mode,
            state.hidden_states_after_post_attn_ln,
            state.router_logits,
        )

    def _forward_tbo_op_dispatch_b(self, state, tbo_child_index: int):
        dispatcher = self.tbo_deepep_dispatchers[state.tbo_subbatch_index]
        with get_global_expert_distribution_recorder().with_current_layer(
            self.layer_id
        ), get_global_expert_distribution_recorder().with_debug_name(
            ["child_a", "child_b"][tbo_child_index]
        ):
            (
                state.hidden_states_from_dispatch,
                state.topk_idx_from_dispatch,
                state.topk_weights_from_dispatch,
                state.reorder_topk_ids_from_dispatch,
                state.seg_indptr_from_dispatch,
                state.masked_m_from_dispatch,
                state.expected_m_from_dispatch,
            ) = dispatcher.dispatch_b()

    def _forward_tbo_op_combine_a(self, state):
        self.tbo_deepep_dispatchers[state.tbo_subbatch_index].combine_a(
            hidden_states=state.expert_output_hidden_states,
            topk_idx=state.topk_idx_from_dispatch,
            topk_weights=state.topk_weights_from_dispatch,
            forward_mode=state.forward_batch.forward_mode,
        )

    def _forward_tbo_op_combine_b(self, state):
        dispatcher = self.tbo_deepep_dispatchers[state.tbo_subbatch_index]
        hidden_states = dispatcher.combine_b()
        hidden_states *= self.routed_scaling_factor
        state.hidden_states_from_combine = hidden_states

    def _forward_tbo_op_shared(self, state):
        state.shared_output = self._forward_deepep_shared_output(
            state.forward_batch.forward_mode, state.hidden_states_after_post_attn_ln
        )

    def _forward_tbo_op_compute_layer_output(self, state):
        output = dict(
            positions=state.positions,
            hidden_states=state.hidden_states_from_combine + state.shared_output,
            forward_batch=state.forward_batch,
            residual=state.residual_after_post_attn_ln,
            tbo_subbatch_index=state.tbo_subbatch_index,
        )
        state.clear()
        return output

    def _forward_shared_experts(self, hidden_states):
        if self.n_share_experts_fusion == 0:
            return self.shared_experts(hidden_states)
        else:
            return None


def yarn_get_mscale(scale: float = 1, mscale: float = 1) -> float:
    import math

    if scale <= 1:
        return 1.0
    return 0.1 * mscale * math.log(scale) + 1.0


class DeepseekV2AttentionMLA(nn.Module):

    def __init__(
        self,
        config: PretrainedConfig,
        hidden_size: int,
        num_heads: int,
        qk_nope_head_dim: int,
        qk_rope_head_dim: int,
        v_head_dim: int,
        q_lora_rank: int,
        kv_lora_rank: int,
        rope_theta: float = 10000,
        rope_scaling: Optional[Dict[str, Any]] = None,
        max_position_embeddings: int = 8192,
        quant_config: Optional[QuantizationConfig] = None,
        reduce_results: bool = True,
        layer_id: int = None,
        prefix: str = "",
    ) -> None:
        super().__init__()
        self.layer_id = layer_id
        self.hidden_size = hidden_size
        self.qk_nope_head_dim = qk_nope_head_dim
        self.qk_rope_head_dim = qk_rope_head_dim
        self.qk_head_dim = qk_nope_head_dim + qk_rope_head_dim
        self.v_head_dim = v_head_dim
        self.q_lora_rank = q_lora_rank
        self.kv_lora_rank = kv_lora_rank
        attn_tp_rank = get_attention_tp_rank()
        attn_tp_size = get_attention_tp_size()

        self.num_heads = num_heads
        assert num_heads % attn_tp_size == 0
        self.num_local_heads = num_heads // attn_tp_size
        self.scaling = self.qk_head_dim**-0.5
        self.rope_theta = rope_theta
        self.max_position_embeddings = max_position_embeddings

        # For tensor parallel attention
        if self.q_lora_rank is not None:
            self.q_a_proj = ReplicatedLinear(
                self.hidden_size,
                self.q_lora_rank,
                bias=False,
                quant_config=quant_config,
                prefix=add_prefix("q_a_proj", prefix),
            )
            self.q_a_layernorm = RMSNorm(self.q_lora_rank, eps=config.rms_norm_eps)
            self.q_b_proj = ColumnParallelLinear(
                q_lora_rank,
                self.num_heads * self.qk_head_dim,
                bias=False,
                quant_config=quant_config,
                prefix=add_prefix("q_b_proj", prefix),
                tp_rank=attn_tp_rank,
                tp_size=attn_tp_size,
            )
        else:
            self.q_proj = ColumnParallelLinear(
                self.hidden_size,
                self.num_heads * self.qk_head_dim,
                bias=False,
                quant_config=quant_config,
                prefix=add_prefix("q_proj", prefix),
                tp_rank=attn_tp_rank,
                tp_size=attn_tp_size,
            )
        self.kv_b_proj = ColumnParallelLinear(
            self.kv_lora_rank,
            self.num_heads * (self.qk_nope_head_dim + self.v_head_dim),
            bias=False,
            quant_config=quant_config,
            prefix=add_prefix("kv_b_proj", prefix),
            tp_rank=attn_tp_rank,
            tp_size=attn_tp_size,
        )
        # O projection.
        self.o_proj = RowParallelLinear(
            self.num_heads * self.v_head_dim,
            self.hidden_size,
            bias=False,
            quant_config=quant_config,
            reduce_results=reduce_results,
            prefix=add_prefix("o_proj", prefix),
            tp_rank=attn_tp_rank,
            tp_size=attn_tp_size,
        )

        self.kv_a_proj_with_mqa = ReplicatedLinear(
            self.hidden_size,
            self.kv_lora_rank + self.qk_rope_head_dim,
            bias=False,
            quant_config=quant_config,
            prefix=add_prefix("kv_a_proj_with_mqa", prefix),
        )
        self.kv_a_layernorm = RMSNorm(self.kv_lora_rank, eps=config.rms_norm_eps)

        if rope_scaling:
            rope_scaling["rope_type"] = "deepseek_yarn"

        self.rotary_emb = get_rope(
            qk_rope_head_dim,
            rotary_dim=qk_rope_head_dim,
            max_position=max_position_embeddings,
            base=rope_theta,
            rope_scaling=rope_scaling,
            is_neox_style=False,
        )

        if rope_scaling:
            mscale_all_dim = rope_scaling.get("mscale_all_dim", False)
            scaling_factor = rope_scaling["factor"]
            mscale = yarn_get_mscale(scaling_factor, float(mscale_all_dim))
            self.scaling = self.scaling * mscale * mscale
        else:
            self.rotary_emb.forward = self.rotary_emb.forward_native

        self.attn_mqa = RadixAttention(
            self.num_local_heads,
            self.kv_lora_rank + self.qk_rope_head_dim,
            self.scaling,
            num_kv_heads=1,
            layer_id=layer_id,
            v_head_dim=self.kv_lora_rank,
            quant_config=quant_config,
            prefix=add_prefix("attn_mqa", prefix),
        )

        self.attn_mha = RadixAttention(
            self.num_local_heads,
            self.qk_nope_head_dim + self.qk_rope_head_dim,
            self.scaling,
            num_kv_heads=self.num_local_heads,
            layer_id=layer_id,
            v_head_dim=self.v_head_dim,
            quant_config=quant_config,
            prefix=add_prefix("attn_mha", prefix),
        )

        self.w_kc = None
        self.w_vc = None
        self.w_scale = None

        self.flashinfer_mla_disable_ragged = global_server_args_dict[
            "flashinfer_mla_disable_ragged"
        ]
        self.disable_chunked_prefix_cache = global_server_args_dict[
            "disable_chunked_prefix_cache"
        ]
        self.attention_backend = global_server_args_dict["attention_backend"]
        self.rocm_fused_decode_mla = os.getenv("SGLANG_ROCM_FUSED_DECODE_MLA") == "1"

        # TODO: Design a finer way to determine the threshold
        self.chunked_prefix_cache_threshold = 8192

    def dispatch_attn_forward_method(
        self, forward_batch: ForwardBatch
    ) -> AttnForwardMethod:
        if self.attention_backend == "flashinfer":
            # Flashinfer MLA: Do not absorb when enabling ragged prefill
            if (
                not self.flashinfer_mla_disable_ragged
                and forward_batch.forward_mode.is_extend()
                and not forward_batch.forward_mode.is_target_verify()
                and not forward_batch.forward_mode.is_draft_extend()
                and sum(forward_batch.extend_prefix_lens_cpu) == 0
            ):
                return AttnForwardMethod.MHA
            else:
                return AttnForwardMethod.MLA
        elif self.attention_backend == "fa3":
            # Flash Attention: Use MHA with chunked KV cache when prefilling on long sequences.
            if (
                forward_batch.forward_mode.is_extend()
                and not self.disable_chunked_prefix_cache
                and not forward_batch.forward_mode.is_target_verify()
                and not forward_batch.forward_mode.is_draft_extend()
                and sum(forward_batch.extend_prefix_lens_cpu)
                >= self.chunked_prefix_cache_threshold
            ):
                return AttnForwardMethod.MHA_CHUNKED_KV
            else:
                return AttnForwardMethod.MLA
        else:
            # Triton: Use normal computation for prefill and use weight absorption for extend/decode
            if (
                forward_batch.forward_mode.is_extend()
                and not forward_batch.forward_mode.is_target_verify()
                and not forward_batch.forward_mode.is_draft_extend()
                and sum(forward_batch.extend_prefix_lens_cpu) == 0
            ):
                return AttnForwardMethod.MHA
            else:
                return AttnForwardMethod.MLA

    def forward(
        self,
        positions: torch.Tensor,
        hidden_states: torch.Tensor,
        forward_batch: ForwardBatch,
        zero_allocator: BumpAllocator,
    ) -> torch.Tensor:
        if hidden_states.shape[0] == 0:
            assert (
                not self.o_proj.reduce_results
            ), "short-circuiting allreduce will lead to hangs"
            return hidden_states

        attn_forward_method = self.dispatch_attn_forward_method(forward_batch)

        if attn_forward_method == AttnForwardMethod.MHA:
            return self.forward_normal(positions, hidden_states, forward_batch)
        elif attn_forward_method == AttnForwardMethod.MHA_CHUNKED_KV:
            return self.forward_normal_chunked_kv(
                positions, hidden_states, forward_batch
            )
        else:
            if _is_hip:
                if (
                    self.rocm_fused_decode_mla
                    and forward_batch.forward_mode.is_decode()
                ):
                    return self.forward_absorb_fused_mla_rope(
                        positions, hidden_states, forward_batch
                    )
                else:
                    return self.forward_absorb(
                        positions, hidden_states, forward_batch, zero_allocator
                    )
            else:
                return self.forward_absorb(
                    positions, hidden_states, forward_batch, zero_allocator
                )

    def forward_normal(
        self,
        positions: torch.Tensor,
        hidden_states: torch.Tensor,
        forward_batch: ForwardBatch,
    ) -> torch.Tensor:
        if self.q_lora_rank is not None:
            q = self.q_a_proj(hidden_states)[0]
            q = self.q_a_layernorm(q)
            q = self.q_b_proj(q)[0].view(-1, self.num_local_heads, self.qk_head_dim)
        else:
            q = self.q_proj(hidden_states)[0].view(
                -1, self.num_local_heads, self.qk_head_dim
            )
        _, q_pe = q.split([self.qk_nope_head_dim, self.qk_rope_head_dim], dim=-1)
        latent_cache = self.kv_a_proj_with_mqa(hidden_states)[0]
        kv_a, _ = latent_cache.split([self.kv_lora_rank, self.qk_rope_head_dim], dim=-1)
        latent_cache = latent_cache.unsqueeze(1)
        kv_a = self.kv_a_layernorm(kv_a.contiguous())
        kv = self.kv_b_proj(kv_a)[0]
        kv = kv.view(-1, self.num_local_heads, self.qk_nope_head_dim + self.v_head_dim)
        k_nope = kv[..., : self.qk_nope_head_dim]
        v = kv[..., self.qk_nope_head_dim :]
        k_pe = latent_cache[:, :, self.kv_lora_rank :]
        q_pe, k_pe = self.rotary_emb(positions, q_pe, k_pe)
        q[..., self.qk_nope_head_dim :] = q_pe
        k = torch.empty_like(q)
        k[..., : self.qk_nope_head_dim] = k_nope
        k[..., self.qk_nope_head_dim :] = k_pe

        latent_cache[:, :, : self.kv_lora_rank] = kv_a.unsqueeze(1)
        latent_cache[:, :, self.kv_lora_rank :] = k_pe

        # Save latent cache
        forward_batch.token_to_kv_pool.set_kv_buffer(
            self.attn_mha, forward_batch.out_cache_loc, latent_cache, None
        )
        attn_output = self.attn_mha(q, k, v, forward_batch, save_kv_cache=False)
        attn_output = attn_output.reshape(-1, self.num_local_heads * self.v_head_dim)
        output, _ = self.o_proj(attn_output)
        return output

    def forward_absorb(
        self,
        positions: torch.Tensor,
        hidden_states: torch.Tensor,
        forward_batch: ForwardBatch,
        zero_allocator: BumpAllocator,
    ) -> torch.Tensor:
        state = self.forward_absorb_stage_prepare(
            positions, hidden_states, forward_batch
        )
        return self.forward_absorb_stage_core(state)

    def forward_absorb_stage_prepare(
        self,
        positions: torch.Tensor,
        hidden_states: torch.Tensor,
        forward_batch: ForwardBatch,
    ):
        q_len = hidden_states.shape[0]
        q_input = hidden_states.new_empty(
            q_len, self.num_local_heads, self.kv_lora_rank + self.qk_rope_head_dim
        )
        if self.q_lora_rank is not None:
            q = self.q_a_proj(hidden_states)[0]
            q = self.q_a_layernorm(q)
            q = self.q_b_proj(q)[0].view(-1, self.num_local_heads, self.qk_head_dim)
        else:
            q = self.q_proj(hidden_states)[0].view(
                -1, self.num_local_heads, self.qk_head_dim
            )
        q_nope, q_pe = q.split([self.qk_nope_head_dim, self.qk_rope_head_dim], dim=-1)

        if self.w_kc.dtype == torch.float8_e4m3fnuz:
            # TODO(kernel): add bmm_fp8 for torch.float8_e4m3fnuz
            q_nope_out = torch.bmm(
                q_nope.to(torch.bfloat16).transpose(0, 1),
                self.w_kc.to(torch.bfloat16) * self.w_scale,
            )
        elif self.w_kc.dtype == torch.float8_e4m3fn:
            q_nope_val, q_nope_scale = per_tensor_quant_mla_fp8(
                q_nope.transpose(0, 1),
                zero_allocator.allocate(1),
            )
            q_nope_out = bmm_fp8(
                q_nope_val, self.w_kc, q_nope_scale, self.w_scale, torch.bfloat16
            )
        else:
            q_nope_out = torch.bmm(q_nope.transpose(0, 1), self.w_kc)
        q_input[..., : self.kv_lora_rank] = q_nope_out.transpose(0, 1)

        latent_cache = self.kv_a_proj_with_mqa(hidden_states)[0]
        v_input = latent_cache[..., : self.kv_lora_rank]
        v_input = self.kv_a_layernorm(v_input.contiguous()).unsqueeze(1)
        k_input = latent_cache.unsqueeze(1)
        k_input[..., : self.kv_lora_rank] = v_input
        k_pe = k_input[..., self.kv_lora_rank :]

        q_pe, k_pe = self.rotary_emb(positions, q_pe, k_pe)
        q_input[..., self.kv_lora_rank :] = q_pe
        k_input[..., self.kv_lora_rank :] = k_pe

        return q_input, k_input, v_input, forward_batch

    def forward_absorb_stage_core(self, state) -> torch.Tensor:
        q_input, k_input, v_input, forward_batch = state

        attn_output = self.attn_mqa(q_input, k_input, v_input, forward_batch)
        attn_output = attn_output.view(-1, self.num_local_heads, self.kv_lora_rank)

        if self.w_vc.dtype == torch.float8_e4m3fnuz:
            # TODO(kernel): add bmm_fp8 for torch.float8_e4m3fnuz
            attn_bmm_output = torch.bmm(
                attn_output.to(torch.bfloat16).transpose(0, 1),
                self.w_vc.to(torch.bfloat16) * self.w_scale,
            )
        elif self.w_vc.dtype == torch.float8_e4m3fn:
            attn_output_val, attn_output_scale = per_tensor_quant_mla_fp8(
                attn_output.transpose(0, 1),
                zero_allocator.allocate(1),
            )
            attn_bmm_output = bmm_fp8(
                attn_output_val,
                self.w_vc,
                attn_output_scale,
                self.w_scale,
                torch.bfloat16,
            )
        else:
            attn_bmm_output = torch.bmm(attn_output.transpose(0, 1), self.w_vc)
        attn_output = attn_bmm_output.transpose(0, 1).flatten(1, 2)
        output, _ = self.o_proj(attn_output)

        return output

    def forward_absorb_fused_mla_rope(
        self,
        positions: torch.Tensor,
        hidden_states: torch.Tensor,
        forward_batch: ForwardBatch,
        zero_allocator: BumpAllocator,
    ) -> torch.Tensor:
        enable_rope_fusion = (
            os.getenv("SGLANG_FUSED_MLA_ENABLE_ROPE_FUSION", "1") == "1"
        )
        q_len = hidden_states.shape[0]
        q_input = hidden_states.new_empty(
            q_len, self.num_local_heads, self.kv_lora_rank + self.qk_rope_head_dim
        )
        if self.q_lora_rank is not None:
            q = self.q_a_proj(hidden_states)[0]
            q = self.q_a_layernorm(q)
            q = self.q_b_proj(q)[0].view(-1, self.num_local_heads, self.qk_head_dim)
        else:
            q = self.q_proj(hidden_states)[0].view(
                -1, self.num_local_heads, self.qk_head_dim
            )
        q_nope, q_pe = q.split([self.qk_nope_head_dim, self.qk_rope_head_dim], dim=-1)

        if self.w_kc.dtype == torch.float8_e4m3fnuz:
            # TODO(kernel): add bmm_fp8 for torch.float8_e4m3fnuz
            q_nope_out = torch.bmm(
                q_nope.to(torch.bfloat16).transpose(0, 1),
                self.w_kc.to(torch.bfloat16) * self.w_scale,
            )
        elif self.w_kc.dtype == torch.float8_e4m3fn:
            q_nope_val, q_nope_scale = per_tensor_quant_mla_fp8(
                q_nope.transpose(0, 1),
                zero_allocator.allocate(1),
                dtype=torch.float8_e4m3fn,
            )
            q_nope_out = bmm_fp8(
                q_nope_val, self.w_kc, q_nope_scale, self.w_scale, torch.bfloat16
            )
        else:
            q_nope_out = torch.bmm(q_nope.transpose(0, 1), self.w_kc)
        q_input[..., : self.kv_lora_rank] = q_nope_out.transpose(0, 1)

        latent_cache = self.kv_a_proj_with_mqa(hidden_states)[0]
        v_input = latent_cache[..., : self.kv_lora_rank]
        v_input = self.kv_a_layernorm(v_input.contiguous()).unsqueeze(1)
        k_input = latent_cache.unsqueeze(1)
        k_input[..., : self.kv_lora_rank] = v_input

        if not enable_rope_fusion:
            k_pe = k_input[..., self.kv_lora_rank :]
            q_pe, k_pe = self.rotary_emb(positions, q_pe, k_pe)
            q_input[..., self.kv_lora_rank :] = q_pe
            k_input[..., self.kv_lora_rank :] = k_pe
            k_pe_output = None
        else:
            k_pe_output = torch.empty_like(k_input[..., self.kv_lora_rank :])

        q_input[..., self.kv_lora_rank :] = q_pe

        # attn_output = self.attn_mqa(q_input, k_input, v_input, forward_batch)
        # Use Fused ROPE with use_rope=OFF.
        attn_output = torch.empty(
            (q_len, self.num_local_heads, self.kv_lora_rank),
            dtype=q.dtype,
            device=q.device,
        )
        attn_logits, _, kv_indptr, kv_indices, _, _, _ = (
            forward_batch.attn_backend.forward_metadata
        )
        cos_sin_cache = self.rotary_emb.cos_sin_cache
        num_kv_split = forward_batch.attn_backend.num_kv_splits
        sm_scale = self.attn_mqa.scaling
        if attn_logits is None:
            attn_logits = torch.empty(
                (
                    forward_batch.batch_size,
                    self.num_local_heads,
                    num_kv_split,
                    self.kv_lora_rank + 1,
                ),
                dtype=torch.float32,
                device=q.device,
            )

        # save current latent cache.
        forward_batch.token_to_kv_pool.set_kv_buffer(
            self.attn_mqa, forward_batch.out_cache_loc, k_input, None
        )
        key_cache_buf = forward_batch.token_to_kv_pool.get_key_buffer(
            self.attn_mqa.layer_id
        )
        val_cache_buf = key_cache_buf[..., : self.kv_lora_rank]

        decode_attention_fwd_grouped_rope(
            q_input,
            key_cache_buf,
            val_cache_buf,
            attn_output,
            kv_indptr,
            kv_indices,
            k_pe_output,
            self.kv_lora_rank,
            self.rotary_emb.rotary_dim,
            cos_sin_cache,
            positions,
            attn_logits,
            num_kv_split,
            sm_scale,
            logit_cap=self.attn_mqa.logit_cap,
            use_rope=enable_rope_fusion,
            is_neox_style=self.rotary_emb.is_neox_style,
        )

        if enable_rope_fusion:
            k_input[..., self.kv_lora_rank :] = k_pe_output
            forward_batch.token_to_kv_pool.set_kv_buffer(
                self.attn_mqa, forward_batch.out_cache_loc, k_input, None
            )

        attn_output = attn_output.view(-1, self.num_local_heads, self.kv_lora_rank)

        if self.w_vc.dtype == torch.float8_e4m3fnuz:
            # TODO(kernel): add bmm_fp8 for torch.float8_e4m3fnuz
            attn_bmm_output = torch.bmm(
                attn_output.to(torch.bfloat16).transpose(0, 1),
                self.w_vc.to(torch.bfloat16) * self.w_scale,
            )
        elif self.w_vc.dtype == torch.float8_e4m3fn:
            attn_output_val, attn_output_scale = per_tensor_quant_mla_fp8(
                attn_output.transpose(0, 1),
                zero_allocator.allocate(1),
                dtype=torch.float8_e4m3fn,
            )
            attn_bmm_output = bmm_fp8(
                attn_output_val,
                self.w_vc,
                attn_output_scale,
                self.w_scale,
                torch.bfloat16,
            )
        else:
            attn_bmm_output = torch.bmm(attn_output.transpose(0, 1), self.w_vc)
        attn_output = attn_bmm_output.transpose(0, 1).flatten(1, 2)
        output, _ = self.o_proj(attn_output)

        return output

    def _chunked_prefix_attn_mha(
        self,
        q: torch.Tensor,
        accum_output: torch.Tensor,
        accum_lse: torch.Tensor,
        forward_batch: ForwardBatch,
    ) -> torch.Tensor:

        assert forward_batch.num_prefix_chunks is not None
        for i in range(forward_batch.num_prefix_chunks):
            forward_batch.set_prefix_chunk_idx(i)

            # Fetch latent cache from memory pool with precomputed chunked kv indices
            latent_cache_buf = forward_batch.token_to_kv_pool.get_key_buffer(
                self.attn_mha.layer_id
            )
            latent_cache = latent_cache_buf[
                forward_batch.prefix_chunk_kv_indices[i]
            ].contiguous()

            kv_a_normed, k_pe = latent_cache.split(
                [self.kv_lora_rank, self.qk_rope_head_dim], dim=-1
            )
            kv_a_normed = kv_a_normed.squeeze(1).contiguous()
            kv = self.kv_b_proj(kv_a_normed)[0]
            kv = kv.view(
                -1, self.num_local_heads, self.qk_nope_head_dim + self.v_head_dim
            )
            v = kv[..., self.qk_nope_head_dim :]
            k_nope = kv[..., : self.qk_nope_head_dim]

            k = torch.empty(
                (
                    k_nope.shape[0],
                    self.num_local_heads,
                    self.qk_nope_head_dim + self.qk_rope_head_dim,
                ),
                dtype=v.dtype,
                device=v.device,
            )
            k[..., : self.qk_nope_head_dim] = k_nope
            k[..., self.qk_nope_head_dim :] = k_pe

            output, lse = self.attn_mha(q, k, v, forward_batch, save_kv_cache=False)
            lse = torch.transpose(lse, 0, 1).contiguous()
            tmp_output = torch.empty_like(accum_output)
            tmp_lse = torch.empty_like(accum_lse)
            merge_state_v2(output, lse, accum_output, accum_lse, tmp_output, tmp_lse)
            accum_output, accum_lse = tmp_output, tmp_lse

        return accum_output

    def forward_normal_chunked_kv(
        self,
        positions: torch.Tensor,
        hidden_states: torch.Tensor,
        forward_batch: ForwardBatch,
    ) -> torch.Tensor:
        # In normal mha, the k and v tensors will become overly large when the prefix length is long.
        # To avoid this, we split the kv cache into chunks and process them one after another.
        # Since mha is compute friendly, the for loop induced here will not introduce significant overhead.
        # The top comments in https://github.com/vllm-project/vllm/blob/main/vllm/v1/attention/backends/mla/common.py
        # will be helpful for understanding the purpose of this function.

        # First do normal mha forward to get output for extended part
        if self.q_lora_rank is not None:
            q = self.q_a_proj(hidden_states)[0]
            q = self.q_a_layernorm(q)
            q = self.q_b_proj(q)[0].view(-1, self.num_local_heads, self.qk_head_dim)
        else:
            q = self.q_proj(hidden_states)[0].view(
                -1, self.num_local_heads, self.qk_head_dim
            )
        _, q_pe = q.split([self.qk_nope_head_dim, self.qk_rope_head_dim], dim=-1)
        latent_cache = self.kv_a_proj_with_mqa(hidden_states)[0]
        kv_a, _ = latent_cache.split([self.kv_lora_rank, self.qk_rope_head_dim], dim=-1)
        latent_cache = latent_cache.unsqueeze(1)
        kv_a = self.kv_a_layernorm(kv_a.contiguous())
        kv = self.kv_b_proj(kv_a)[0]
        kv = kv.view(-1, self.num_local_heads, self.qk_nope_head_dim + self.v_head_dim)
        k_nope = kv[..., : self.qk_nope_head_dim]
        v = kv[..., self.qk_nope_head_dim :]
        k_pe = latent_cache[:, :, self.kv_lora_rank :]

        q_pe, k_pe = self.rotary_emb(positions, q_pe, k_pe)
        q[..., self.qk_nope_head_dim :] = q_pe
        k = torch.empty_like(q)
        k[..., : self.qk_nope_head_dim] = k_nope
        k[..., self.qk_nope_head_dim :] = k_pe

        latent_cache[:, :, : self.kv_lora_rank] = kv_a.unsqueeze(1)
        latent_cache[:, :, self.kv_lora_rank :] = k_pe

        # Save latent cache
        forward_batch.token_to_kv_pool.set_kv_buffer(
            self.attn_mha, forward_batch.out_cache_loc, latent_cache, None
        )

        # Do mha for extended part without prefix
        forward_batch.set_attn_attend_prefix_cache(False)
        attn_output, lse = self.attn_mha(q, k, v, forward_batch, save_kv_cache=False)
        lse = torch.transpose(lse, 0, 1).contiguous()

        # Do mha attention with chunked prefix cache if there are any sequence with prefix
        if any(forward_batch.extend_prefix_lens_cpu):
            # Only initialize the info once
            if forward_batch.num_prefix_chunks is None:
                forward_batch.prepare_chunked_prefix_cache_info(q.device)

            forward_batch.set_attn_attend_prefix_cache(True)
            attn_output = self._chunked_prefix_attn_mha(
                q=q,
                accum_output=attn_output,
                accum_lse=lse,
                forward_batch=forward_batch,
            )

        attn_output = attn_output.reshape(-1, self.num_local_heads * self.v_head_dim)
        output, _ = self.o_proj(attn_output)
        return output


class _FFNInputMode(Enum):
    # The MLP sublayer requires 1/tp_size tokens as input
    SCATTERED = auto()
    # The MLP sublayer requires all tokens as input
    FULL = auto()


@dataclass
class _DecoderLayerInfo:
    is_sparse: bool
    ffn_input_mode: _FFNInputMode


class DeepseekV2DecoderLayer(nn.Module):

    def __init__(
        self,
        config: PretrainedConfig,
        layer_id: int,
        quant_config: Optional[QuantizationConfig] = None,
        is_nextn: bool = False,
        prefix: str = "",
    ) -> None:
        super().__init__()
        self.hidden_size = config.hidden_size
        rope_theta = getattr(config, "rope_theta", 10000)
        rope_scaling = getattr(config, "rope_scaling", None)
        max_position_embeddings = getattr(config, "max_position_embeddings", 8192)
        self.enable_dp_attention = global_server_args_dict["enable_dp_attention"]
        self.layer_id = layer_id
        self.local_dp_size = get_local_attention_dp_size()
        self.attn_tp_size = get_attention_tp_size()
        self.attn_tp_rank = get_attention_tp_rank()
        self.self_attn = DeepseekV2AttentionMLA(
            config=config,
            hidden_size=self.hidden_size,
            num_heads=config.num_attention_heads,
            qk_nope_head_dim=config.qk_nope_head_dim,
            qk_rope_head_dim=config.qk_rope_head_dim,
            v_head_dim=config.v_head_dim,
            q_lora_rank=(
                config.q_lora_rank if hasattr(config, "q_lora_rank") else None
            ),
            kv_lora_rank=config.kv_lora_rank,
            rope_theta=rope_theta,
            rope_scaling=rope_scaling,
            max_position_embeddings=max_position_embeddings,
            quant_config=quant_config,
            layer_id=layer_id,
            reduce_results=False,
            prefix=add_prefix("self_attn", prefix),
        )

        self.info = self._compute_info(config, layer_id=layer_id, is_nextn=is_nextn)
        previous_layer_info = self._compute_info(
            config, layer_id=layer_id - 1, is_nextn=False
        )

        if self.info.is_sparse:
            self.mlp = DeepseekV2MoE(
                config=config,
                quant_config=quant_config,
                prefix=add_prefix("mlp", prefix),
                layer_id=self.layer_id,
            )
        else:
            if _enable_moe_dense_fully_dp():
                mlp_tp_rank, mlp_tp_size = 0, 1
            else:
                mlp_tp_rank, mlp_tp_size = None, None
            self.mlp = DeepseekV2MLP(
                hidden_size=config.hidden_size,
                intermediate_size=config.intermediate_size,
                hidden_act=config.hidden_act,
                quant_config=quant_config,
                prefix=add_prefix("mlp", prefix),
                tp_rank=mlp_tp_rank,
                tp_size=mlp_tp_size,
            )

        self.input_is_scattered = (
            previous_layer_info.ffn_input_mode == _FFNInputMode.SCATTERED
        )
        self.is_last_layer = self.layer_id == config.num_hidden_layers - 1

        self.input_layernorm = RMSNorm(config.hidden_size, eps=config.rms_norm_eps)
        self.post_attention_layernorm = RMSNorm(
            config.hidden_size, eps=config.rms_norm_eps
        )

    @staticmethod
    def _compute_info(config: PretrainedConfig, layer_id: int, is_nextn: bool):
        is_sparse = is_nextn or (
            config.n_routed_experts is not None
            and layer_id >= config.first_k_dense_replace
            and layer_id % config.moe_layer_freq == 0
        )
        ffn_input_mode = (
            _FFNInputMode.SCATTERED
            if (global_server_args_dict["enable_deepep_moe"] and is_sparse)
            or (_enable_moe_dense_fully_dp() and not is_sparse)
            else _FFNInputMode.FULL
        )
        return _DecoderLayerInfo(is_sparse=is_sparse, ffn_input_mode=ffn_input_mode)

    def forward(
        self,
        positions: torch.Tensor,
        hidden_states: torch.Tensor,
        forward_batch: ForwardBatch,
        residual: Optional[torch.Tensor],
        zero_allocator: BumpAllocator,
    ) -> torch.Tensor:
        if self.info.ffn_input_mode == _FFNInputMode.SCATTERED:
            return self.forward_ffn_with_scattered_input(
                positions, hidden_states, forward_batch, residual, zero_allocator
            )
        elif self.info.ffn_input_mode == _FFNInputMode.FULL:
            return self.forward_ffn_with_full_input(
                positions, hidden_states, forward_batch, residual, zero_allocator
            )
        else:
            raise NotImplementedError

    def forward_ffn_with_full_input(
        self,
        positions: torch.Tensor,
        hidden_states: torch.Tensor,
        forward_batch: ForwardBatch,
        residual: Optional[torch.Tensor],
        zero_allocator: BumpAllocator,
    ) -> torch.Tensor:

        if hidden_states.shape[0] == 0:
            residual = hidden_states
        else:
            hidden_states, residual = self._forward_input_layernorm(
                hidden_states, residual
            )

            assert not (
                self.attn_tp_size != 1 and self.input_is_scattered
            ), "moe_layer_freq > 1 is not supported when attn_tp_size > 1"

            # Self Attention
            hidden_states = self.self_attn(
                positions=positions,
                hidden_states=hidden_states,
                forward_batch=forward_batch,
                zero_allocator=zero_allocator,
            )

        # Gather
        if get_tensor_model_parallel_world_size() > 1:
            # all gather and all reduce
            if self.local_dp_size != 1:
                if self.attn_tp_rank == 0:
                    hidden_states += residual
                hidden_states, local_hidden_states = (
                    forward_batch.gathered_buffer,
                    hidden_states,
                )
                dp_gather_partial(hidden_states, local_hidden_states, forward_batch)
                dp_scatter(residual, hidden_states, forward_batch)
                hidden_states = self.post_attention_layernorm(hidden_states)
            else:
                hidden_states = tensor_model_parallel_all_reduce(hidden_states)
                hidden_states, residual = self.post_attention_layernorm(
                    hidden_states, residual
                )
        else:
            hidden_states, residual = self.post_attention_layernorm(
                hidden_states, residual
            )

        # Fully Connected
        hidden_states = self.mlp(hidden_states)

        # TODO(ch-wan): ues reduce-scatter in MLP to avoid this scatter
        # Scatter
        if self.local_dp_size != 1:
            # important: forward batch.gathered_buffer is used both after scatter and after gather.
            # be careful about this!
            hidden_states, global_hidden_states = (
                forward_batch.gathered_buffer[: forward_batch.input_ids.shape[0]],
                hidden_states,
            )
            dp_scatter(hidden_states, global_hidden_states, forward_batch)

        return hidden_states, residual

    def forward_ffn_with_scattered_input(
        self,
        positions: torch.Tensor,
        hidden_states: torch.Tensor,
        forward_batch: ForwardBatch,
        residual: Optional[torch.Tensor],
        zero_allocator: BumpAllocator,
    ) -> torch.Tensor:
        # print(f"hi [{get_tensor_model_parallel_rank()}, {self.__class__.__name__}] forward_deepep start {self.layer_id=} {self.mlp.__class__.__name__=} "
        #       f"{hidden_states.shape=} {hidden_states[:1, :5]=} {residual[:1, :5] if residual is not None else None=}")

        if hidden_states.shape[0] == 0:
            residual = hidden_states
        else:
            hidden_states, residual = self._forward_input_layernorm(
                hidden_states, residual
            )

        if self.attn_tp_size != 1 and self.input_is_scattered:
            hidden_states, local_hidden_states = (
                forward_batch.gathered_buffer[: forward_batch.input_ids.shape[0]],
                hidden_states,
            )
            tp_all_gather(
                list(hidden_states.tensor_split(self.attn_tp_size)), local_hidden_states
            )

        # Self Attention
        hidden_states = self.self_attn(
            positions=positions,
            hidden_states=hidden_states,
            forward_batch=forward_batch,
            zero_allocator=zero_allocator,
        )

        if self.attn_tp_size != 1:
            if self.input_is_scattered:
                tensor_list = list(hidden_states.tensor_split(self.attn_tp_size))
                hidden_states = tensor_list[self.attn_tp_rank]
                tp_reduce_scatter(hidden_states, tensor_list)
                if hidden_states.shape[0] != 0:
                    hidden_states, residual = self.post_attention_layernorm(
                        hidden_states, residual
                    )
            else:
                if self.attn_tp_rank == 0:
                    hidden_states += residual
                tensor_list = list(hidden_states.tensor_split(self.attn_tp_size))
                hidden_states = tensor_list[self.attn_tp_rank]
                tp_reduce_scatter(hidden_states, tensor_list)
                residual = hidden_states
                if hidden_states.shape[0] != 0:
                    hidden_states = self.post_attention_layernorm(hidden_states)
        else:
            if hidden_states.shape[0] != 0:
                hidden_states, residual = self.post_attention_layernorm(
                    hidden_states, residual
                )

        if not (
            _enable_moe_dense_fully_dp()
            and (not self.info.is_sparse)
            and hidden_states.shape[0] == 0
        ):
            hidden_states = self.mlp(hidden_states, forward_batch.forward_mode)

        if self.is_last_layer and self.attn_tp_size != 1:
            hidden_states += residual
            residual = None
            hidden_states, local_hidden_states = (
                forward_batch.gathered_buffer[: forward_batch.input_ids.shape[0]],
                hidden_states,
            )
            tp_all_gather(
                list(hidden_states.tensor_split(self.attn_tp_size)), local_hidden_states
            )

        # print(f"hi [{get_tensor_model_parallel_rank()}, {self.__class__.__name__}] forward_deepep end {self.layer_id=} {self.mlp.__class__.__name__=} "
        #       f"{hidden_states.shape=} {hidden_states[:1, :5]=} {residual[:1, :5] if residual is not None else None=}")
        return hidden_states, residual

    def _forward_input_layernorm(self, hidden_states, residual):
        if residual is None:
            residual = hidden_states
            hidden_states = self.input_layernorm(hidden_states)
        else:
            hidden_states, residual = self.input_layernorm(hidden_states, residual)
        return hidden_states, residual

    # ----------------------------------------- TBO-related --------------------------------------------

    def get_forward_tbo_operations(
        self, forward_mode: ForwardMode, tbo_child_index: int
    ):
        # DeepSeek also uses DP=TP
        assert (
            self.attn_tp_size == 1
        ), "For simplicity of two-batch-overlap, DP!=TP is not supported currently."

        if forward_mode == ForwardMode.EXTEND:
            operations = [
                self._forward_tbo_op_input_layernorm,
                self._forward_tbo_op_prefill_attn,
                self._forward_tbo_op_post_attn_layernorm,
                self.mlp._forward_tbo_op_gate,
                self.mlp._forward_tbo_op_dispatch_a,
                two_batch_overlap.YieldOperation(),
                partial(
                    self.mlp._forward_tbo_op_dispatch_b, tbo_child_index=tbo_child_index
                ),
                self.mlp._forward_tbo_op_mlp,
                self.mlp._forward_tbo_op_combine_a,
                two_batch_overlap.YieldOperation(),
                self.mlp._forward_tbo_op_shared,
                self.mlp._forward_tbo_op_combine_b,
                self.mlp._forward_tbo_op_compute_layer_output,
            ]
        elif forward_mode == ForwardMode.DECODE:
            operations = [
                self._forward_tbo_op_input_layernorm,
                self._forward_tbo_op_decode_attn_0,
                two_batch_overlap.YieldOperation(),
                self._forward_tbo_op_decode_attn_1,
                self._forward_tbo_op_post_attn_layernorm,
                self.mlp._forward_tbo_op_gate,
                two_batch_overlap.YieldOperation(),
                self.mlp._forward_tbo_op_dispatch_a,
                self.mlp._forward_tbo_op_shared,
                two_batch_overlap.YieldOperation(),
                partial(
                    self.mlp._forward_tbo_op_dispatch_b, tbo_child_index=tbo_child_index
                ),
                self.mlp._forward_tbo_op_mlp,
                self.mlp._forward_tbo_op_combine_a,
                two_batch_overlap.YieldOperation(),
                self.mlp._forward_tbo_op_combine_b,
                self.mlp._forward_tbo_op_compute_layer_output,
                two_batch_overlap.YieldOperation(),
            ]
        else:
            raise NotImplementedError(f"Unsupported {forward_mode=}")
        return two_batch_overlap.decorate_operations(
            operations, debug_name_prefix=f"L{self.layer_id}-"
        )

    def _forward_tbo_op_input_layernorm(
        self,
        state,
        positions: torch.Tensor,
        hidden_states: torch.Tensor,
        forward_batch: ForwardBatch,
        residual: Optional[torch.Tensor],
        tbo_subbatch_index: int,
    ):
        state.hidden_states_after_input_ln, state.residual_after_input_ln = (
            self._forward_input_layernorm(hidden_states, residual)
        )
        state.update(
            dict(
                forward_batch=forward_batch,
                positions=positions,
                tbo_subbatch_index=tbo_subbatch_index,
            )
        )

    def _forward_tbo_op_prefill_attn(self, state):
        state.hidden_states_after_attn = self.self_attn(
            positions=state.positions,
            hidden_states=state.hidden_states_after_input_ln,
            forward_batch=state.forward_batch,
        )

    def _forward_tbo_op_decode_attn_0(self, state):
        state.self_attn_state = self.self_attn.forward_absorb_stage_prepare(
            positions=state.positions,
            hidden_states=state.hidden_states_after_input_ln,
            forward_batch=state.forward_batch,
        )

    def _forward_tbo_op_decode_attn_1(self, state):
        assert (
            (get_tensor_model_parallel_world_size() > 1)
            and global_server_args_dict["enable_dp_attention"]
            and global_server_args_dict["enable_deepep_moe"]
            and isinstance(self.mlp, DeepseekV2MoE)
        )
        state.hidden_states_after_attn = self.self_attn.forward_absorb_stage_core(
            state.self_attn_state
        )

    def _forward_tbo_op_post_attn_layernorm(self, state):
        state.hidden_states_after_post_attn_ln, state.residual_after_post_attn_ln = (
            self.post_attention_layernorm(
                state.hidden_states_after_attn, state.residual_after_input_ln
            )
        )


class DeepseekV2Model(nn.Module):
    fall_back_to_pt_during_load = False

    def __init__(
        self,
        config: PretrainedConfig,
        quant_config: Optional[QuantizationConfig] = None,
        prefix: str = "",
    ) -> None:
        super().__init__()
        self.padding_id = config.pad_token_id
        self.vocab_size = config.vocab_size
        self.first_k_dense_replace = config.first_k_dense_replace

        self.embed_tokens = VocabParallelEmbedding(
            config.vocab_size,
            config.hidden_size,
            enable_tp=not global_server_args_dict["enable_dp_attention"],
        )
        self.layers = nn.ModuleList(
            [
                DeepseekV2DecoderLayer(
                    config,
                    layer_id,
                    quant_config=quant_config,
                    prefix=add_prefix(f"layers.{layer_id}", prefix),
                )
                for layer_id in range(config.num_hidden_layers)
            ]
        )
        self.norm = RMSNorm(config.hidden_size, eps=config.rms_norm_eps)

    def forward(
        self,
        input_ids: torch.Tensor,
        positions: torch.Tensor,
        forward_batch: ForwardBatch,
        input_embeds: torch.Tensor = None,
    ) -> torch.Tensor:
        zero_allocator = BumpAllocator(
            # TODO for two-batch-overlap, we need a larger buffer size
            buffer_size=len(self.layers) * 2,
            dtype=torch.float32,
            device=input_ids.device,
        )

        if input_embeds is None:
            hidden_states = self.embed_tokens(input_ids)
        else:
            hidden_states = input_embeds

        residual = None
<<<<<<< HEAD

        normal_num_layers = (
            self.first_k_dense_replace
            if forward_batch.can_run_tbo
            else len(self.layers)
        )
        for i in range(normal_num_layers):
            with get_global_expert_distribution_recorder().with_current_layer(i):
                layer = self.layers[i]
                hidden_states, residual = layer(
                    positions, hidden_states, forward_batch, residual
                )

            # if i == 2:
            #     print(f"hi [{get_tensor_model_parallel_rank()}, {self.__class__.__name__}] forward after-layer-{i} "
            #           f"{forward_batch.tbo_split_seq_index=} "
            #           f"{hidden_states[:, :3] if hidden_states is not None else None=} "
            #           f"{residual[:, :3] if residual is not None else None=}"
            #           )

        hidden_states, residual = self._forward_tbo_layers(
            positions=positions,
            forward_batch=forward_batch,
            hidden_states=hidden_states,
            residual=residual,
            start_layer=normal_num_layers,
        )

=======
        for i in range(len(self.layers)):
            expert_distribution_recorder.set_current_layer(i)
            layer = self.layers[i]
            hidden_states, residual = layer(
                positions, hidden_states, forward_batch, residual, zero_allocator
            )
>>>>>>> c555d794
        if not forward_batch.forward_mode.is_idle():
            if residual is None:
                hidden_states = self.norm(hidden_states)
            else:
                hidden_states, _ = self.norm(hidden_states, residual)
        return hidden_states

    def _forward_tbo_layers(
        self,
        positions: torch.Tensor,
        forward_batch: ForwardBatch,
        hidden_states: torch.Tensor,
        residual: torch.Tensor,
        start_layer: int,
    ):
        end_layer = len(self.layers)
        if start_layer == end_layer:
            return hidden_states, residual

        def compute_operations(tbo_child_index: int):
            return [
                op
                for i in range(start_layer, end_layer)
                for op in self.layers[i].get_forward_tbo_operations(
                    forward_batch.forward_mode, tbo_child_index
                )
            ]

        # TODO do not hardcode
        total_num_sm = torch.cuda.get_device_properties(
            device="cuda"
        ).multi_processor_count
        extend_mode_communication_num_sm = 20
        num_sm_context = (
            configure_deep_gemm_num_sms(
                num_sms=total_num_sm - extend_mode_communication_num_sm
            )
            if forward_batch.forward_mode.is_extend()
            else nullcontext()
        )
        with num_sm_context:
            return two_batch_overlap.model_forward_execute_two_batch(
                inputs=dict(
                    positions=positions,
                    hidden_states=hidden_states,
                    forward_batch=forward_batch,
                    residual=residual,
                ),
                operations_a=compute_operations(0),
                operations_b=compute_operations(1),
                delta_stages={
                    ForwardMode.EXTEND: 0,
                    ForwardMode.DECODE: 2,
                }[forward_batch.forward_mode],
            )


class DeepseekV2ForCausalLM(nn.Module):

    def __init__(
        self,
        config: PretrainedConfig,
        quant_config: Optional[QuantizationConfig] = None,
        prefix: str = "",
    ) -> None:
        super().__init__()
        self.config = config
        self.tp_size = get_tensor_model_parallel_world_size()
        self.quant_config = quant_config
        self.n_share_experts_fusion = global_server_args_dict["n_share_experts_fusion"]
        if self.n_share_experts_fusion > 0:
            # Only Deepseek V3/R1 can use shared experts fusion optimization now.
            if (
                self.config.architectures[0] != "DeepseekV3ForCausalLM"
                or self.config.n_routed_experts != 256
            ):
                self.n_share_experts_fusion = 0
                global_server_args_dict["n_share_experts_fusion"] = 0
                logger.info(
                    "Only Deepseek V3/R1 can use shared experts fusion optimization. Shared experts fusion optimization is disabled."
                )
            else:
                assert (
                    self.n_share_experts_fusion == self.tp_size
                ), f"Shared experts fusion optimization is enabled in DeepSeek V3/R1, set it to {self.tp_size} can get best optimized performace."

        self.model = DeepseekV2Model(
            config, quant_config, prefix=add_prefix("model", prefix)
        )
        self.lm_head = ParallelLMHead(
            config.vocab_size,
            config.hidden_size,
            quant_config=quant_config,
            prefix=add_prefix("lm_head", prefix),
            enable_tp=not _enable_moe_dense_fully_dp(),  # TODO: replace it with DP attention
        )
        self.logits_processor = LogitsProcessor(config)

    def get_input_embeddings(self) -> nn.Embedding:
        return self.model.embed_tokens

    @torch.no_grad()
    def forward(
        self,
        input_ids: torch.Tensor,
        positions: torch.Tensor,
        forward_batch: ForwardBatch,
        input_embeds: torch.Tensor = None,
    ) -> torch.Tensor:
        # print(
        #     f"hi [{get_tensor_model_parallel_rank()}, {self.__class__.__name__}] forward start {forward_batch.tbo_split_seq_index=} {input_ids=} {positions=}")

        hidden_states = self.model(input_ids, positions, forward_batch, input_embeds)

        # print(
        #     f"hi [{get_tensor_model_parallel_rank()}, {self.__class__.__name__}] forward end {forward_batch.tbo_split_seq_index=} {hidden_states[:, :3] if hidden_states is not None else None=}")

        return self.logits_processor(
            input_ids, hidden_states, self.lm_head, forward_batch
        )

    def post_load_weights(self, enable_mla_postprocess: bool = True):

        # Perform post-processing after loading weights
        if enable_mla_postprocess:
            for layer_id in range(self.config.num_hidden_layers):
                self_attn = self.model.layers[layer_id].self_attn
                if hasattr(self_attn.kv_b_proj, "qweight"):
                    # AWQ compatible
                    if _is_cuda:
                        w = awq_dequantize(
                            self_attn.kv_b_proj.qweight,
                            self_attn.kv_b_proj.scales,
                            self_attn.kv_b_proj.qzeros,
                        ).T
                    else:
                        w = awq_dequantize(
                            self_attn.kv_b_proj.qweight,
                            self_attn.kv_b_proj.scales,
                            self_attn.kv_b_proj.qzeros,
                            0,
                            0,
                            0,
                        ).T
                else:
                    w = self_attn.kv_b_proj.weight
                # NOTE(HandH1998): Since `bmm_fp8` only supports per-tensor scale, we have to requantize `self_attn.kv_b_proj`.
                # This may affect the accuracy of fp8 model.
                if w.dtype in (
                    torch.float8_e4m3fn,
                    torch.float8_e4m3fnuz,
                ):
                    if hasattr(self.quant_config, "weight_block_size"):
                        weight_block_size = self.quant_config.weight_block_size
                        if weight_block_size is not None:
                            assert hasattr(self_attn.kv_b_proj, "weight_scale_inv")
                            if _is_hip:
                                weight, weight_scale, _ = normalize_e4m3fn_to_e4m3fnuz(
                                    weight=w,
                                    weight_scale=self_attn.kv_b_proj.weight_scale_inv,
                                    input_scale=None,
                                )
                            else:
                                weight = w
                                weight_scale = self_attn.kv_b_proj.weight_scale_inv

                            w, scale = block_quant_to_tensor_quant(
                                weight, weight_scale, weight_block_size
                            )
                            self_attn.w_scale = scale
                    else:
                        weight = w
                        weight_scale = self_attn.kv_b_proj.weight_scale
                        w, scale = channel_quant_to_tensor_quant(weight, weight_scale)
                        self_attn.w_scale = scale

                if w.dtype == torch.int8:
                    if hasattr(self.quant_config, "weight_block_size"):
                        # block-wise int8 need it
                        weight_block_size = self.quant_config.weight_block_size
                        if weight_block_size is not None:
                            assert hasattr(self_attn.kv_b_proj, "weight_scale_inv")
                            weight = w
                            weight_scale = self_attn.kv_b_proj.weight_scale_inv
                            w = int8_block_dequant(
                                weight, weight_scale, weight_block_size
                            ).to(torch.bfloat16)
                    else:
                        # channel-wise int8 need it
                        w = w.to(torch.bfloat16) * self_attn.kv_b_proj.weight_scale.to(
                            torch.bfloat16
                        )
                w_kc, w_vc = w.unflatten(
                    0, (-1, self_attn.qk_nope_head_dim + self_attn.v_head_dim)
                ).split([self_attn.qk_nope_head_dim, self_attn.v_head_dim], dim=1)
                self_attn.w_kc = w_kc.transpose(1, 2).contiguous().transpose(1, 2)
                self_attn.w_vc = w_vc.contiguous().transpose(1, 2)
                if (
                    hasattr(self_attn.kv_b_proj, "weight_scale")
                    and self_attn.w_scale is None
                ):
                    self_attn.w_scale = self_attn.kv_b_proj.weight_scale
                    if _is_hip:
                        self_attn.w_scale *= 2.0

    def load_weights(self, weights: Iterable[Tuple[str, torch.Tensor]]):
        stacked_params_mapping = [
            # (param_name, shard_name, shard_id)
            ("gate_up_proj", "gate_proj", 0),
            ("gate_up_proj", "up_proj", 1),
        ]
        if self.n_share_experts_fusion > 0:
            weights_list = list(weights)
            weights_dict = dict(weights_list)
            if self.quant_config.get_name() == "w8a8_int8":
                suffix_list = [
                    "down_proj.weight",
                    "down_proj.weight_scale",
                    "gate_proj.weight",
                    "gate_proj.weight_scale",
                    "up_proj.weight",
                    "up_proj.weight_scale",
                ]
            else:
                suffix_list = [
                    "down_proj.weight",
                    "down_proj.weight_scale_inv",
                    "gate_proj.weight",
                    "gate_proj.weight_scale_inv",
                    "up_proj.weight",
                    "up_proj.weight_scale_inv",
                ]
            names_to_remove = []
            for moe_layer in tqdm(
                range(
                    self.config.first_k_dense_replace,
                    self.config.num_hidden_layers,
                    self.config.moe_layer_freq,
                ),
                desc=f"Cloning {self.n_share_experts_fusion} "
                "replicas of the shared expert into MoE",
            ):
                for num_repeat in range(self.n_share_experts_fusion):
                    for suffix in suffix_list:
                        shared_expert_weight_name = (
                            f"model.layers.{moe_layer}.mlp.shared_experts.{suffix}"
                        )
                        weights_list.append(
                            (
                                f"model.layers.{moe_layer}."
                                f"mlp.experts."
                                f"{self.config.n_routed_experts + num_repeat}"
                                f".{suffix}",
                                weights_dict[shared_expert_weight_name].clone(),
                            )
                        )
                        names_to_remove += [shared_expert_weight_name]
            weights = [w for w in weights_list if w[0] not in names_to_remove]

        # Params for weights, fp8 weight scales, fp8 activation scales
        # (param_name, weight_name, expert_id, shard_id)
        MoEImpl = (
            DeepEPMoE
            if global_server_args_dict["enable_deepep_moe"]
            else (EPMoE if global_server_args_dict["enable_ep_moe"] else FusedMoE)
        )
        expert_params_mapping = MoEImpl.make_expert_params_mapping(
            ckpt_gate_proj_name="gate_proj",
            ckpt_down_proj_name="down_proj",
            ckpt_up_proj_name="up_proj",
            num_experts=self.config.n_routed_experts + self.n_share_experts_fusion,
        )

        params_dict = dict(self.named_parameters())
        exist_mla_weights = False
        for name, loaded_weight in weights:
            exist_mla_weights |= "self_attn" in name

            # TODO(HandH1998): Modify it when nextn is supported.
            if hasattr(self.config, "num_nextn_predict_layers"):
                num_nextn_layers = self.config.num_nextn_predict_layers
                if num_nextn_layers > 0 and name.startswith("model.layers"):
                    name_list = name.split(".")
                    if (
                        len(name_list) >= 3
                        and int(name_list[2]) >= self.config.num_hidden_layers
                    ):
                        continue
            if "rotary_emb.inv_freq" in name:
                continue
            for param_name, weight_name, shard_id in stacked_params_mapping:
                # Skip non-stacked layers and experts (experts handled below).
                if weight_name not in name:
                    continue
                # We have mlp.experts[0].gate_proj in the checkpoint.
                # Since we handle the experts below in expert_params_mapping,
                # we need to skip here BEFORE we update the name, otherwise
                # name will be updated to mlp.experts[0].gate_up_proj, which
                # will then be updated below in expert_params_mapping
                # for mlp.experts[0].gate_gate_up_proj, which breaks load.
                if ("mlp.experts." in name) and name not in params_dict:
                    continue
                name = name.replace(weight_name, param_name)
                # Skip loading extra bias for GPTQ models.
                if name.endswith(".bias") and name not in params_dict:
                    continue
                param = params_dict[name]
                weight_loader = param.weight_loader
                weight_loader(param, loaded_weight, shard_id)
                break
            else:
                for mapping in expert_params_mapping:
                    param_name, weight_name, expert_id, shard_id = mapping
                    if weight_name not in name:
                        continue
                    name = name.replace(weight_name, param_name)
                    param = params_dict[name]
                    weight_loader = param.weight_loader
                    weight_loader(
                        param,
                        loaded_weight,
                        name,
                        shard_id=shard_id,
                        expert_id=expert_id,
                    )
                    break
                else:
                    # Skip loading extra bias for GPTQ models.
                    if name.endswith(".bias") and name not in params_dict:
                        continue

                    param = params_dict[name]
                    weight_loader = getattr(
                        param, "weight_loader", default_weight_loader
                    )
                    weight_loader(param, loaded_weight)

        self.post_load_weights(enable_mla_postprocess=exist_mla_weights)

    def get_embed_and_head(self):
        return self.model.embed_tokens.weight, self.lm_head.weight

    def set_embed_and_head(self, embed, head):
        del self.model.embed_tokens.weight
        del self.lm_head.weight
        self.model.embed_tokens.weight = embed
        self.lm_head.weight = head
        torch.cuda.empty_cache()
        torch.cuda.synchronize()

    def get_param_name_info(self, name: str) -> ModelParamNameInfo:
        if ".experts." in name:
            return ModelParamNameInfoMoe(
                layer_id=int(re.search(r"layers\.(\d+)", name).group(1)),
                expert_id=int(re.search(r"experts\.(\d+)", name).group(1)),
            )
        return ModelParamNameInfoOthers()

    @classmethod
    def get_model_config_for_expert_location(cls, config):
        return ModelConfigForExpertLocation(
            num_layers=config.num_hidden_layers,
            num_logical_experts=config.n_routed_experts,
            num_groups=config.n_group,
        )


class DeepseekV3ForCausalLM(DeepseekV2ForCausalLM):
    pass


EntryClass = [DeepseekV2ForCausalLM, DeepseekV3ForCausalLM]<|MERGE_RESOLUTION|>--- conflicted
+++ resolved
@@ -92,7 +92,6 @@
     global_server_args_dict,
 )
 from sglang.srt.model_executor.forward_batch_info import ForwardBatch, ForwardMode
-<<<<<<< HEAD
 from sglang.srt.model_loader.weight_utils import (
     ModelParamNameInfo,
     ModelParamNameInfoMoe,
@@ -107,10 +106,8 @@
     is_cuda_available,
     is_hip,
 )
-=======
 from sglang.srt.model_loader.weight_utils import default_weight_loader
 from sglang.srt.utils import BumpAllocator, DeepEPMode, add_prefix, is_cuda, is_hip
->>>>>>> c555d794
 
 _is_hip = is_hip()
 _is_cuda = is_cuda()
@@ -128,13 +125,10 @@
 logger = logging.getLogger(__name__)
 
 
-<<<<<<< HEAD
 def _enable_moe_dense_fully_dp():
     return global_server_args_dict["moe_dense_tp_size"] == 1
 
 
-=======
->>>>>>> c555d794
 class AttnForwardMethod(IntEnum):
     # Use multi-head attention
     MHA = auto()
@@ -228,17 +222,9 @@
         self.tp_size = get_tensor_model_parallel_world_size()
         self.routed_scaling_factor = config.routed_scaling_factor
         self.n_shared_experts = config.n_shared_experts
-<<<<<<< HEAD
-        self.n_share_experts_fusion = (
-            global_server_args_dict["n_share_experts_fusion"]
-            if global_server_args_dict["n_share_experts_fusion"] is not None
-            else 0
-        )
+        self.n_share_experts_fusion = global_server_args_dict["n_share_experts_fusion"]
         self.layer_id = layer_id
         self.tp_rank = get_tensor_model_parallel_rank()
-=======
-        self.n_share_experts_fusion = global_server_args_dict["n_share_experts_fusion"]
->>>>>>> c555d794
 
         if self.tp_size > config.n_routed_experts:
             raise ValueError(
@@ -453,14 +439,11 @@
                 topk_group=self.topk_group,
                 num_expert_group=self.num_expert_group,
                 correction_bias=self.correction_bias,
-<<<<<<< HEAD
+                routed_scaling_factor=self.routed_scaling_factor,
                 expert_location_dispatch_info=ExpertLocationDispatchInfo.init_new(
                     ep_rank=self.tp_rank,
                     layer_id=self.layer_id,
                 ),
-=======
-                routed_scaling_factor=self.routed_scaling_factor,
->>>>>>> c555d794
             )
         chosen_deepep_dispatcher.dispatch_a(
             hidden_states,
@@ -1636,7 +1619,6 @@
             hidden_states = input_embeds
 
         residual = None
-<<<<<<< HEAD
 
         normal_num_layers = (
             self.first_k_dense_replace
@@ -1647,7 +1629,7 @@
             with get_global_expert_distribution_recorder().with_current_layer(i):
                 layer = self.layers[i]
                 hidden_states, residual = layer(
-                    positions, hidden_states, forward_batch, residual
+                    positions, hidden_states, forward_batch, residual, zero_allocator
                 )
 
             # if i == 2:
@@ -1665,14 +1647,6 @@
             start_layer=normal_num_layers,
         )
 
-=======
-        for i in range(len(self.layers)):
-            expert_distribution_recorder.set_current_layer(i)
-            layer = self.layers[i]
-            hidden_states, residual = layer(
-                positions, hidden_states, forward_batch, residual, zero_allocator
-            )
->>>>>>> c555d794
         if not forward_batch.forward_mode.is_idle():
             if residual is None:
                 hidden_states = self.norm(hidden_states)
