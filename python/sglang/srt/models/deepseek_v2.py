--- conflicted
+++ resolved
@@ -1720,15 +1720,8 @@
                     )
                 )
             ):
-<<<<<<< HEAD
-                # self.n_share_experts_fusion = self.tp_size
-                # global_server_args_dict["n_share_experts_fusion"] = self.tp_size
-                self.n_share_experts_fusion = 0
-                global_server_args_dict["n_share_experts_fusion"] = 0
-=======
                 self.num_fused_shared_experts = self.config.n_shared_experts
                 global_server_args_dict["disable_shared_experts_fusion"] = 0
->>>>>>> 86f06b6e
                 log_info_on_rank0(
                     logger,
                     "Deepseek V3/R1 with fp8 can use shared experts fusion optimization when SM version >=90. Shared experts fusion optimization is enabled.",
