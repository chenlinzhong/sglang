# Copyright 2023-2024 SGLang Team
# Licensed under the Apache License, Version 2.0 (the "License");
# you may not use this file except in compliance with the License.
# You may obtain a copy of the License at
#
#     http://www.apache.org/licenses/LICENSE-2.0
#
# Unless required by applicable law or agreed to in writing, software
# distributed under the License is distributed on an "AS IS" BASIS,
# WITHOUT WARRANTIES OR CONDITIONS OF ANY KIND, either express or implied.
# See the License for the specific language governing permissions and
# limitations under the License.
# ==============================================================================
"""The arguments of the server."""

import argparse
import dataclasses
import json
import logging
import os
import random
import tempfile
from typing import List, Literal, Optional

from sglang.srt.hf_transformers_utils import check_gguf_file
from sglang.srt.reasoning_parser import ReasoningParser
from sglang.srt.utils import (
    configure_ipv6,
    get_amdgpu_memory_capacity,
    get_device,
    get_hpu_memory_capacity,
    get_nvgpu_memory_capacity,
    is_cuda,
    is_flashinfer_available,
    is_hip,
    is_port_available,
    is_remote_url,
    is_valid_ipv6_address,
    nullable_str,
)

logger = logging.getLogger(__name__)


@dataclasses.dataclass
class ServerArgs:
    # Model and tokenizer
    model_path: str
    tokenizer_path: Optional[str] = None
    tokenizer_mode: str = "auto"
    skip_tokenizer_init: bool = False
    load_format: str = "auto"
    trust_remote_code: bool = False
    dtype: str = "auto"
    kv_cache_dtype: str = "auto"
    quantization: Optional[str] = None
    quantization_param_path: Optional[str] = None
    context_length: Optional[int] = None
    device: Optional[str] = None
    served_model_name: Optional[str] = None
    chat_template: Optional[str] = None
    completion_template: Optional[str] = None
    is_embedding: bool = False
    revision: Optional[str] = None

    # Port for the HTTP server
    host: str = "127.0.0.1"
    port: int = 30000

    # Memory and scheduling
    mem_fraction_static: Optional[float] = None
    max_running_requests: Optional[int] = None
    max_total_tokens: Optional[int] = None
    chunked_prefill_size: Optional[int] = None
    max_prefill_tokens: int = 16384
    schedule_policy: str = "fcfs"
    schedule_conservativeness: float = 1.0
    cpu_offload_gb: int = 0
    page_size: int = 1

    # Other runtime options
    tp_size: int = 1
    stream_interval: int = 1
    stream_output: bool = False
    random_seed: Optional[int] = None
    constrained_json_whitespace_pattern: Optional[str] = None
    watchdog_timeout: float = 300
    dist_timeout: Optional[int] = None  # timeout for torch.distributed
    download_dir: Optional[str] = None
    base_gpu_id: int = 0
    gpu_id_step: int = 1

    # Logging
    log_level: str = "info"
    log_level_http: Optional[str] = None
    log_requests: bool = False
    log_requests_level: int = 0
    show_time_cost: bool = False
    enable_metrics: bool = False
    decode_log_interval: int = 40

    # API related
    api_key: Optional[str] = None
    file_storage_path: str = "sglang_storage"
    enable_cache_report: bool = False
    reasoning_parser: Optional[str] = None

    # Data parallelism
    dp_size: int = 1
    load_balance_method: str = "round_robin"

    # Expert parallelism
    ep_size: int = 1

    # Multi-node distributed serving
    dist_init_addr: Optional[str] = None
    nnodes: int = 1
    node_rank: int = 0

    # Model override args in JSON
    json_model_override_args: str = "{}"

    # LoRA
    lora_paths: Optional[List[str]] = None
    max_loras_per_batch: int = 8
    lora_backend: str = "triton"

    # Kernel backend
    attention_backend: Optional[str] = None
    sampling_backend: Optional[str] = None
    grammar_backend: Optional[str] = None

    # Speculative decoding
    speculative_algorithm: Optional[str] = None
    speculative_draft_model_path: Optional[str] = None
    speculative_num_steps: Optional[int] = None
    speculative_eagle_topk: Optional[int] = None
    speculative_num_draft_tokens: Optional[int] = None
    speculative_accept_threshold_single: float = 1.0
    speculative_accept_threshold_acc: float = 1.0
    speculative_token_map: Optional[str] = None

    # Double Sparsity
    enable_double_sparsity: bool = False
    ds_channel_config_path: Optional[str] = None
    ds_heavy_channel_num: int = 32
    ds_heavy_token_num: int = 256
    ds_heavy_channel_type: str = "qk"
    ds_sparse_decode_threshold: int = 4096

    # Optimization/debug options
    disable_radix_cache: bool = False
    disable_cuda_graph: bool = False
    disable_cuda_graph_padding: bool = False
    enable_nccl_nvls: bool = False
    disable_outlines_disk_cache: bool = False
    disable_custom_all_reduce: bool = False
    enable_llama4_multimodal: Optional[bool] = None
    disable_overlap_schedule: bool = False
    enable_mixed_chunk: bool = False
    enable_dp_attention: bool = False
    enable_two_batch_overlap: bool = False
    enable_ep_moe: bool = False
    enable_deepep_moe: bool = False
    deepep_mode: Optional[Literal["auto", "normal", "low_latency"]] = "auto"
    enable_torch_compile: bool = False
    torch_compile_max_bs: int = 32
    cuda_graph_max_bs: Optional[int] = None
    cuda_graph_bs: Optional[List[int]] = None
    torchao_config: str = ""
    enable_nan_detection: bool = False
    enable_p2p_check: bool = False
    triton_attention_reduce_in_fp32: bool = False
    triton_attention_num_kv_splits: int = 8
    num_continuous_decode_steps: int = 1
    delete_ckpt_after_loading: bool = False
    enable_memory_saver: bool = False
    allow_auto_truncate: bool = False
    enable_custom_logit_processor: bool = False
    tool_call_parser: Optional[str] = None
    enable_hierarchical_cache: bool = False
    hicache_ratio: float = 2.0
    flashinfer_mla_disable_ragged: bool = False
    warmups: Optional[str] = None
<<<<<<< HEAD
    moe_dense_tp_size: Optional[int] = None
=======
    n_share_experts_fusion: int = 0
    disable_shared_experts_fusion: bool = False
    disable_chunked_prefix_cache: bool = False
    disable_fast_image_processor: bool = False
>>>>>>> a0fc5bc1

    # Debug tensor dumps
    debug_tensor_dump_output_folder: Optional[str] = None
    debug_tensor_dump_input_file: Optional[str] = None
    debug_tensor_dump_inject: bool = False

    # For PD disaggregation: can be "null" (not disaggregated), "prefill" (prefill-only), or "decode" (decode-only)
    disaggregation_mode: str = "null"
    disaggregation_bootstrap_port: int = 8998
    disaggregation_transfer_backend: str = "mooncake"

    def __post_init__(self):
        # Expert parallelism
        if self.enable_ep_moe:
            self.ep_size = self.tp_size
            logger.info(
                f"EP MoE is enabled. The expert parallel size is adjusted to be the same as the tensor parallel size[{self.tp_size}]."
            )

        # Set missing default values
        if self.tokenizer_path is None:
            self.tokenizer_path = self.model_path

        if self.device is None:
            self.device = get_device()

        if self.served_model_name is None:
            self.served_model_name = self.model_path

        if self.random_seed is None:
            self.random_seed = random.randint(0, 1 << 30)

        if is_cuda():
            gpu_mem = get_nvgpu_memory_capacity()
        elif is_hip():
            gpu_mem = get_amdgpu_memory_capacity()
        elif self.device == "hpu":
            gpu_mem = get_hpu_memory_capacity()
        else:
            # GPU memory is not known yet or no GPU is available.
            gpu_mem = None

        if is_hip():
            self.disable_shared_experts_fusion = True

        # Set mem fraction static, which depends on the tensor parallelism size
        if self.mem_fraction_static is None:
            if self.tp_size >= 16:
                self.mem_fraction_static = 0.79
            elif self.tp_size >= 8:
                self.mem_fraction_static = 0.81
            elif self.tp_size >= 4:
                self.mem_fraction_static = 0.85
            elif self.tp_size >= 2:
                self.mem_fraction_static = 0.87
            else:
                self.mem_fraction_static = 0.88

        # Set chunked prefill size, which depends on the gpu memory capacity
        if self.chunked_prefill_size is None:
            if gpu_mem is not None and gpu_mem < 25_000:
                self.chunked_prefill_size = 2048
            else:
                self.chunked_prefill_size = 8192

        assert self.chunked_prefill_size % self.page_size == 0

<<<<<<< HEAD
        assert self.moe_dense_tp_size in {
            1,
            None,
        }, f"moe_dense_tp_size only support 1 and None currently"

        if self.enable_flashmla is True:
=======
        if self.attention_backend == "flashmla":
>>>>>>> a0fc5bc1
            logger.warning(
                "FlashMLA only supports a page_size of 64, change page_size to 64."
            )
            self.page_size = 64
        # Set cuda graph max batch size
        if self.cuda_graph_max_bs is None:
            # Based on detailed statistics, when serving TP1/TP2 models on lower-end GPUs with HBM<25G, you can either disable cuda graph or set `cuda_graph_max_bs` to a very small value to reduce the memory overhead of creating cuda graphs, with almost no impact on performance. However, when serving models with TP4 or TP8, we need to enable cuda graph to maintain high performance. In this case, we can set `cuda_graph_max_bs` to 80 (half of the default value 160) to reduce the memory overhead of creating cuda graphs. Looking at the logs from TP4 serving of qwen2-72b, a value of 80 is sufficient and can reduce the memory overhead of creating cuda graphs on lower-end GPUs compared to the original 160, avoiding OOM issues.
            if gpu_mem is not None and gpu_mem < 25_000:
                if self.tp_size < 4:
                    self.cuda_graph_max_bs = 8
                else:
                    self.cuda_graph_max_bs = 80
            else:
                self.cuda_graph_max_bs = 160

        # Set kernel backends for hpu device
        if self.device == "hpu":
            self.attention_backend = "torch_native"
            self.sampling_backend = "pytorch"

        if self.sampling_backend is None:
            self.sampling_backend = (
                "flashinfer" if is_flashinfer_available() else "pytorch"
            )

        if self.attention_backend == "torch_native":
            logger.warning(
                "Cuda graph is disabled because of using torch native attention backend"
            )
            self.disable_cuda_graph = True

        # Choose grammar backend
        if self.grammar_backend is None:
            self.grammar_backend = "xgrammar"

        # Expert parallelism
        if self.enable_ep_moe:
            self.ep_size = self.tp_size
            logger.info(
                f"EP MoE is enabled. The expert parallel size is adjusted to be the same as the tensor parallel size[{self.tp_size}]."
            )

        self.enable_multimodal: Optional[bool] = self.enable_llama4_multimodal

        # Data parallelism attention
        if self.enable_dp_attention:
            self.schedule_conservativeness = self.schedule_conservativeness * 0.3
            assert (
                self.dp_size > 1
            ), "Please set a dp-size > 1. You can use 1 < dp-size <= tp-size "
            assert self.tp_size % self.dp_size == 0
            self.chunked_prefill_size = self.chunked_prefill_size // self.dp_size
            logger.warning(
                f"DP attention is enabled. The chunked prefill size is adjusted to {self.chunked_prefill_size} to avoid MoE kernel issues. "
            )

        self.enable_sp_layernorm = False
        # DeepEP MoE
        if self.enable_deepep_moe:
            if self.deepep_mode == "auto":
                assert (
                    not self.enable_dp_attention
                ), "DeepEP MoE `auto` mode is not supported with DP Attention."
            self.ep_size = self.tp_size
            self.enable_sp_layernorm = (
                self.dp_size < self.tp_size if self.enable_dp_attention else True
            )
            logger.info(
                f"DeepEP MoE is enabled. The expert parallel size is adjusted to be the same as the tensor parallel size[{self.tp_size}]."
            )

        # Speculative Decoding
        if self.speculative_algorithm == "NEXTN":
            # NEXTN shares the same implementation of EAGLE
            self.speculative_algorithm = "EAGLE"

        if (
            self.speculative_algorithm == "EAGLE"
            or self.speculative_algorithm == "EAGLE3"
        ):
            if self.max_running_requests is None:
                self.max_running_requests = 48
            self.disable_overlap_schedule = True
            logger.info(
                "Overlap scheduler is disabled because of using "
                "eagle speculative decoding."
            )

            # Auto choose parameters
            if self.speculative_num_steps is None:
                assert (
                    self.speculative_eagle_topk is None
                    and self.speculative_num_draft_tokens is None
                )
                (
                    self.speculative_num_steps,
                    self.speculative_eagle_topk,
                    self.speculative_num_draft_tokens,
                ) = auto_choose_speculative_params(self)

            if self.page_size > 1 and self.speculative_eagle_topk > 1:
                self.speculative_eagle_topk = 1
                logger.info("speculative_eagle_topk is changed to 1 when page_size > 1")

            # The token generated from the verify step is counted.
            # If sepculative_num_steps >= speculative_num_draft_tokens, the additional tokens will definitely be discarded.
            # assert self.speculative_num_steps < self.speculative_num_draft_tokens

        # GGUF
        if (
            self.load_format == "auto" or self.load_format == "gguf"
        ) and check_gguf_file(self.model_path):
            self.quantization = self.load_format = "gguf"

        if is_remote_url(self.model_path):
            self.load_format = "remote"

        # AMD-specific Triton attention KV splits default number
        if is_hip():
            self.triton_attention_num_kv_splits = 16

        # PD disaggregation
        if self.disaggregation_mode == "prefill":
            self.disable_cuda_graph = True
            logger.warning("KV cache is forced as chunk cache for decode server")
            self.disable_overlap_schedule = True
            logger.warning("Overlap scheduler is disabled for prefill server")
        elif self.disaggregation_mode == "decode":
            self.disable_radix_cache = True
            logger.warning("Cuda graph is disabled for prefill server")
            self.disable_overlap_schedule = True
            logger.warning("Overlap scheduler is disabled for decode server")

        os.environ["SGLANG_ENABLE_TORCH_COMPILE"] = (
            "1" if self.enable_torch_compile else "0"
        )

    @staticmethod
    def add_cli_args(parser: argparse.ArgumentParser):
        # Model and port args
        parser.add_argument(
            "--model-path",
            type=str,
            help="The path of the model weights. This can be a local folder or a Hugging Face repo ID.",
            required=True,
        )
        parser.add_argument(
            "--tokenizer-path",
            type=str,
            default=ServerArgs.tokenizer_path,
            help="The path of the tokenizer.",
        )
        parser.add_argument(
            "--host", type=str, default=ServerArgs.host, help="The host of the server."
        )
        parser.add_argument(
            "--port", type=int, default=ServerArgs.port, help="The port of the server."
        )
        parser.add_argument(
            "--tokenizer-mode",
            type=str,
            default=ServerArgs.tokenizer_mode,
            choices=["auto", "slow"],
            help="Tokenizer mode. 'auto' will use the fast "
            "tokenizer if available, and 'slow' will "
            "always use the slow tokenizer.",
        )
        parser.add_argument(
            "--skip-tokenizer-init",
            action="store_true",
            help="If set, skip init tokenizer and pass input_ids in generate request",
        )
        parser.add_argument(
            "--load-format",
            type=str,
            default=ServerArgs.load_format,
            choices=[
                "auto",
                "pt",
                "safetensors",
                "npcache",
                "dummy",
                "sharded_state",
                "gguf",
                "bitsandbytes",
                "layered",
                "remote",
            ],
            help="The format of the model weights to load. "
            '"auto" will try to load the weights in the safetensors format '
            "and fall back to the pytorch bin format if safetensors format "
            "is not available. "
            '"pt" will load the weights in the pytorch bin format. '
            '"safetensors" will load the weights in the safetensors format. '
            '"npcache" will load the weights in pytorch format and store '
            "a numpy cache to speed up the loading. "
            '"dummy" will initialize the weights with random values, '
            "which is mainly for profiling."
            '"gguf" will load the weights in the gguf format. '
            '"bitsandbytes" will load the weights using bitsandbytes '
            "quantization."
            '"layered" loads weights layer by layer so that one can quantize a '
            "layer before loading another to make the peak memory envelope "
            "smaller.",
        )
        parser.add_argument(
            "--trust-remote-code",
            action="store_true",
            help="Whether or not to allow for custom models defined on the Hub in their own modeling files.",
        )
        parser.add_argument(
            "--dtype",
            type=str,
            default=ServerArgs.dtype,
            choices=["auto", "half", "float16", "bfloat16", "float", "float32"],
            help="Data type for model weights and activations.\n\n"
            '* "auto" will use FP16 precision for FP32 and FP16 models, and '
            "BF16 precision for BF16 models.\n"
            '* "half" for FP16. Recommended for AWQ quantization.\n'
            '* "float16" is the same as "half".\n'
            '* "bfloat16" for a balance between precision and range.\n'
            '* "float" is shorthand for FP32 precision.\n'
            '* "float32" for FP32 precision.',
        )
        parser.add_argument(
            "--kv-cache-dtype",
            type=str,
            default=ServerArgs.kv_cache_dtype,
            choices=["auto", "fp8_e5m2", "fp8_e4m3"],
            help='Data type for kv cache storage. "auto" will use model data type. "fp8_e5m2" and "fp8_e4m3" is supported for CUDA 11.8+.',
        )
        parser.add_argument(
            "--quantization",
            type=str,
            default=ServerArgs.quantization,
            choices=[
                "awq",
                "fp8",
                "gptq",
                "marlin",
                "gptq_marlin",
                "awq_marlin",
                "bitsandbytes",
                "gguf",
                "modelopt",
                "modelopt_fp4",
                "w8a8_int8",
                "w8a8_fp8",
                "moe_wna16",
            ],
            help="The quantization method.",
        )
        parser.add_argument(
            "--quantization-param-path",
            type=nullable_str,
            default=None,
            help="Path to the JSON file containing the KV cache "
            "scaling factors. This should generally be supplied, when "
            "KV cache dtype is FP8. Otherwise, KV cache scaling factors "
            "default to 1.0, which may cause accuracy issues. ",
        )
        parser.add_argument(
            "--context-length",
            type=int,
            default=ServerArgs.context_length,
            help="The model's maximum context length. Defaults to None (will use the value from the model's config.json instead).",
        )
        parser.add_argument(
            "--device",
            type=str,
            default=ServerArgs.device,
            help="The device to use ('cuda', 'xpu', 'hpu', 'cpu'). Defaults to auto-detection if not specified.",
        )
        parser.add_argument(
            "--served-model-name",
            type=str,
            default=ServerArgs.served_model_name,
            help="Override the model name returned by the v1/models endpoint in OpenAI API server.",
        )
        parser.add_argument(
            "--chat-template",
            type=str,
            default=ServerArgs.chat_template,
            help="The buliltin chat template name or the path of the chat template file. This is only used for OpenAI-compatible API server.",
        )
        parser.add_argument(
            "--completion-template",
            type=str,
            default=ServerArgs.completion_template,
            help="The buliltin completion template name or the path of the completion template file. This is only used for OpenAI-compatible API server. only for code completion currently.",
        )
        parser.add_argument(
            "--is-embedding",
            action="store_true",
            help="Whether to use a CausalLM as an embedding model.",
        )
        parser.add_argument(
            "--revision",
            type=str,
            default=None,
            help="The specific model version to use. It can be a branch "
            "name, a tag name, or a commit id. If unspecified, will use "
            "the default version.",
        )
        # Memory and scheduling
        parser.add_argument(
            "--mem-fraction-static",
            type=float,
            default=ServerArgs.mem_fraction_static,
            help="The fraction of the memory used for static allocation (model weights and KV cache memory pool). Use a smaller value if you see out-of-memory errors.",
        )
        parser.add_argument(
            "--max-running-requests",
            type=int,
            default=ServerArgs.max_running_requests,
            help="The maximum number of running requests.",
        )
        parser.add_argument(
            "--max-total-tokens",
            type=int,
            default=ServerArgs.max_total_tokens,
            help="The maximum number of tokens in the memory pool. If not specified, it will be automatically calculated based on the memory usage fraction. "
            "This option is typically used for development and debugging purposes.",
        )
        parser.add_argument(
            "--chunked-prefill-size",
            type=int,
            default=ServerArgs.chunked_prefill_size,
            help="The maximum number of tokens in a chunk for the chunked prefill. Setting this to -1 means disabling chunked prefill.",
        )
        parser.add_argument(
            "--max-prefill-tokens",
            type=int,
            default=ServerArgs.max_prefill_tokens,
            help="The maximum number of tokens in a prefill batch. The real bound will be the maximum of this value and the model's maximum context length.",
        )
        parser.add_argument(
            "--schedule-policy",
            type=str,
            default=ServerArgs.schedule_policy,
            choices=["lpm", "random", "fcfs", "dfs-weight"],
            help="The scheduling policy of the requests.",
        )
        parser.add_argument(
            "--schedule-conservativeness",
            type=float,
            default=ServerArgs.schedule_conservativeness,
            help="How conservative the schedule policy is. A larger value means more conservative scheduling. Use a larger value if you see requests being retracted frequently.",
        )
        parser.add_argument(
            "--cpu-offload-gb",
            type=int,
            default=ServerArgs.cpu_offload_gb,
            help="How many GBs of RAM to reserve for CPU offloading.",
        )
        parser.add_argument(
            "--page-size",
            type=int,
            default=ServerArgs.page_size,
            help="The number of tokens in a page.",
        )

        # Other runtime options
        parser.add_argument(
            "--tensor-parallel-size",
            "--tp-size",
            type=int,
            default=ServerArgs.tp_size,
            help="The tensor parallelism size.",
        )
        parser.add_argument(
            "--stream-interval",
            type=int,
            default=ServerArgs.stream_interval,
            help="The interval (or buffer size) for streaming in terms of the token length. A smaller value makes streaming smoother, while a larger value makes the throughput higher",
        )
        parser.add_argument(
            "--stream-output",
            action="store_true",
            help="Whether to output as a sequence of disjoint segments.",
        )
        parser.add_argument(
            "--random-seed",
            type=int,
            default=ServerArgs.random_seed,
            help="The random seed.",
        )
        parser.add_argument(
            "--constrained-json-whitespace-pattern",
            type=str,
            default=ServerArgs.constrained_json_whitespace_pattern,
            help=r"Regex pattern for syntactic whitespaces allowed in JSON constrained output. For example, to allow the model generate consecutive whitespaces, set the pattern to [\n\t ]*",
        )
        parser.add_argument(
            "--watchdog-timeout",
            type=float,
            default=ServerArgs.watchdog_timeout,
            help="Set watchdog timeout in seconds. If a forward batch takes longer than this, the server will crash to prevent hanging.",
        )
        parser.add_argument(
            "--dist-timeout",
            type=int,
            default=ServerArgs.dist_timeout,
            help="Set timeout for torch.distributed initialization.",
        )
        parser.add_argument(
            "--download-dir",
            type=str,
            default=ServerArgs.download_dir,
            help="Model download directory for huggingface.",
        )
        parser.add_argument(
            "--base-gpu-id",
            type=int,
            default=ServerArgs.base_gpu_id,
            help="The base GPU ID to start allocating GPUs from. Useful when running multiple instances on the same machine.",
        )
        parser.add_argument(
            "--gpu-id-step",
            type=int,
            default=ServerArgs.gpu_id_step,
            help="The delta between consecutive GPU IDs that are used. For example, setting it to 2 will use GPU 0,2,4,...",
        )

        # Logging
        parser.add_argument(
            "--log-level",
            type=str,
            default=ServerArgs.log_level,
            help="The logging level of all loggers.",
        )
        parser.add_argument(
            "--log-level-http",
            type=str,
            default=ServerArgs.log_level_http,
            help="The logging level of HTTP server. If not set, reuse --log-level by default.",
        )
        parser.add_argument(
            "--log-requests",
            action="store_true",
            help="Log metadata, inputs, outputs of all requests. The verbosity is decided by --log-requests-level",
        )
        parser.add_argument(
            "--log-requests-level",
            type=int,
            default=0,
            help="0: Log metadata. 1. Log metadata and partial input/output. 2. Log every input/output.",
            choices=[0, 1, 2],
        )
        parser.add_argument(
            "--show-time-cost",
            action="store_true",
            help="Show time cost of custom marks.",
        )
        parser.add_argument(
            "--enable-metrics",
            action="store_true",
            help="Enable log prometheus metrics.",
        )
        parser.add_argument(
            "--decode-log-interval",
            type=int,
            default=ServerArgs.decode_log_interval,
            help="The log interval of decode batch.",
        )

        # API related
        parser.add_argument(
            "--api-key",
            type=str,
            default=ServerArgs.api_key,
            help="Set API key of the server. It is also used in the OpenAI API compatible server.",
        )
        parser.add_argument(
            "--file-storage-path",
            type=str,
            default=ServerArgs.file_storage_path,
            help="The path of the file storage in backend.",
        )
        parser.add_argument(
            "--enable-cache-report",
            action="store_true",
            help="Return number of cached tokens in usage.prompt_tokens_details for each openai request.",
        )
        parser.add_argument(
            "--reasoning-parser",
            type=str,
            choices=list(ReasoningParser.DetectorMap.keys()),
            default=ServerArgs.reasoning_parser,
            help=f"Specify the parser for reasoning models, supported parsers are: {list(ReasoningParser.DetectorMap.keys())}.",
        )

        # Data parallelism
        parser.add_argument(
            "--data-parallel-size",
            "--dp-size",
            type=int,
            default=ServerArgs.dp_size,
            help="The data parallelism size.",
        )
        parser.add_argument(
            "--load-balance-method",
            type=str,
            default=ServerArgs.load_balance_method,
            help="The load balancing strategy for data parallelism.",
            choices=[
                "round_robin",
                "shortest_queue",
            ],
        )

        # Expert parallelism
        parser.add_argument(
            "--expert-parallel-size",
            "--ep-size",
            type=int,
            default=ServerArgs.ep_size,
            help="The expert parallelism size.",
        )

        # Multi-node distributed serving
        parser.add_argument(
            "--dist-init-addr",
            "--nccl-init-addr",  # For backward compatbility. This will be removed in the future.
            type=str,
            help="The host address for initializing distributed backend (e.g., `192.168.0.2:25000`).",
        )
        parser.add_argument(
            "--nnodes", type=int, default=ServerArgs.nnodes, help="The number of nodes."
        )
        parser.add_argument(
            "--node-rank", type=int, default=ServerArgs.node_rank, help="The node rank."
        )

        # Model override args
        parser.add_argument(
            "--json-model-override-args",
            type=str,
            help="A dictionary in JSON string format used to override default model configurations.",
            default=ServerArgs.json_model_override_args,
        )

        # LoRA
        parser.add_argument(
            "--lora-paths",
            type=str,
            nargs="*",
            default=None,
            action=LoRAPathAction,
            help="The list of LoRA adapters. You can provide a list of either path in str or renamed path in the format {name}={path}.",
        )
        parser.add_argument(
            "--max-loras-per-batch",
            type=int,
            default=8,
            help="Maximum number of adapters for a running batch, include base-only request.",
        )
        parser.add_argument(
            "--lora-backend",
            type=str,
            default="triton",
            help="Choose the kernel backend for multi-LoRA serving.",
        )

        # Kernel backend
        parser.add_argument(
            "--attention-backend",
            type=str,
            choices=["flashinfer", "triton", "torch_native", "fa3", "flashmla"],
            default=ServerArgs.attention_backend,
            help="Choose the kernels for attention layers.",
        )
        parser.add_argument(
            "--sampling-backend",
            type=str,
            choices=["flashinfer", "pytorch"],
            default=ServerArgs.sampling_backend,
            help="Choose the kernels for sampling layers.",
        )
        parser.add_argument(
            "--grammar-backend",
            type=str,
            choices=["xgrammar", "outlines", "llguidance", "none"],
            default=ServerArgs.grammar_backend,
            help="Choose the backend for grammar-guided decoding.",
        )
        parser.add_argument(
            "--enable-flashinfer-mla",
            action=DeprecatedAction,
            help="--enable-flashinfer-mla is deprecated. Please use '--attention-backend flashinfer' instead.",
        )
        parser.add_argument(
            "--enable-flashmla",
            action=DeprecatedAction,
            help="--enable-flashmla is deprecated. Please use '--attention-backend flashmla' instead.",
        )
        parser.add_argument(
            "--flashinfer-mla-disable-ragged",
            action="store_true",
            help="Not using ragged prefill wrapper when running flashinfer mla",
        )

        # Speculative decoding
        parser.add_argument(
            "--speculative-algorithm",
            type=str,
            choices=["EAGLE", "EAGLE3", "NEXTN"],
            help="Speculative algorithm.",
        )
        parser.add_argument(
            "--speculative-draft-model-path",
            type=str,
            help="The path of the draft model weights. This can be a local folder or a Hugging Face repo ID.",
        )
        parser.add_argument(
            "--speculative-num-steps",
            type=int,
            help="The number of steps sampled from draft model in Speculative Decoding.",
            default=ServerArgs.speculative_num_steps,
        )
        parser.add_argument(
            "--speculative-eagle-topk",
            type=int,
            help="The number of tokens sampled from the draft model in eagle2 each step.",
            default=ServerArgs.speculative_eagle_topk,
        )
        parser.add_argument(
            "--speculative-num-draft-tokens",
            type=int,
            help="The number of tokens sampled from the draft model in Speculative Decoding.",
            default=ServerArgs.speculative_num_draft_tokens,
        )
        parser.add_argument(
            "--speculative-accept-threshold-single",
            type=float,
            help="Accept a draft token if its probability in the target model is greater than this threshold.",
            default=ServerArgs.speculative_accept_threshold_single,
        )
        parser.add_argument(
            "--speculative-accept-threshold-acc",
            type=float,
            help="The accept probability of a draft token is raised from its target probability p to min(1, p / threshold_acc).",
            default=ServerArgs.speculative_accept_threshold_acc,
        )
        parser.add_argument(
            "--speculative-token-map",
            type=str,
            help="The path of the draft model's small vocab table.",
            default=ServerArgs.speculative_token_map,
        )

        # Double Sparsity
        parser.add_argument(
            "--enable-double-sparsity",
            action="store_true",
            help="Enable double sparsity attention",
        )
        parser.add_argument(
            "--ds-channel-config-path",
            type=str,
            default=ServerArgs.ds_channel_config_path,
            help="The path of the double sparsity channel config",
        )
        parser.add_argument(
            "--ds-heavy-channel-num",
            type=int,
            default=ServerArgs.ds_heavy_channel_num,
            help="The number of heavy channels in double sparsity attention",
        )
        parser.add_argument(
            "--ds-heavy-token-num",
            type=int,
            default=ServerArgs.ds_heavy_token_num,
            help="The number of heavy tokens in double sparsity attention",
        )
        parser.add_argument(
            "--ds-heavy-channel-type",
            type=str,
            default=ServerArgs.ds_heavy_channel_type,
            help="The type of heavy channels in double sparsity attention",
        )
        parser.add_argument(
            "--ds-sparse-decode-threshold",
            type=int,
            default=ServerArgs.ds_sparse_decode_threshold,
            help="The type of heavy channels in double sparsity attention",
        )

        # Optimization/debug options
        parser.add_argument(
            "--disable-radix-cache",
            action="store_true",
            help="Disable RadixAttention for prefix caching.",
        )
        parser.add_argument(
            "--disable-cuda-graph",
            action="store_true",
            help="Disable cuda graph.",
        )
        parser.add_argument(
            "--disable-cuda-graph-padding",
            action="store_true",
            help="Disable cuda graph when padding is needed. Still uses cuda graph when padding is not needed.",
        )
        parser.add_argument(
            "--enable-nccl-nvls",
            action="store_true",
            help="Enable NCCL NVLS for prefill heavy requests when available.",
        )
        parser.add_argument(
            "--disable-outlines-disk-cache",
            action="store_true",
            help="Disable disk cache of outlines to avoid possible crashes related to file system or high concurrency.",
        )
        parser.add_argument(
            "--disable-custom-all-reduce",
            action="store_true",
            help="Disable the custom all-reduce kernel and fall back to NCCL.",
        )
        parser.add_argument(
            "--enable-llama4-multimodal",
            default=ServerArgs.enable_llama4_multimodal,
            action="store_true",
            help="Enable the multimodal functionality for Llama-4.",
        )
        parser.add_argument(
            "--disable-overlap-schedule",
            action="store_true",
            help="Disable the overlap scheduler, which overlaps the CPU scheduler with GPU model worker.",
        )
        parser.add_argument(
            "--enable-mixed-chunk",
            action="store_true",
            help="Enabling mixing prefill and decode in a batch when using chunked prefill.",
        )
        parser.add_argument(
            "--enable-dp-attention",
            action="store_true",
            help="Enabling data parallelism for attention and tensor parallelism for FFN. The dp size should be equal to the tp size. Currently only DeepSeek-V2 is supported.",
        )
        parser.add_argument(
            "--enable-two-batch-overlap",
            action="store_true",
            help="Enabling two micro batches to overlap.",
        )
        parser.add_argument(
            "--enable-ep-moe",
            action="store_true",
            help="Enabling expert parallelism for moe. The ep size is equal to the tp size.",
        )
        parser.add_argument(
            "--enable-torch-compile",
            action="store_true",
            help="Optimize the model with torch.compile. Experimental feature.",
        )
        parser.add_argument(
            "--torch-compile-max-bs",
            type=int,
            default=ServerArgs.torch_compile_max_bs,
            help="Set the maximum batch size when using torch compile.",
        )
        parser.add_argument(
            "--cuda-graph-max-bs",
            type=int,
            default=ServerArgs.cuda_graph_max_bs,
            help="Set the maximum batch size for cuda graph.",
        )
        parser.add_argument(
            "--cuda-graph-bs",
            type=int,
            nargs="+",
            help="Set the list of batch sizes for cuda graph.",
        )
        parser.add_argument(
            "--torchao-config",
            type=str,
            default=ServerArgs.torchao_config,
            help="Optimize the model with torchao. Experimental feature. Current choices are: int8dq, int8wo, int4wo-<group_size>, fp8wo, fp8dq-per_tensor, fp8dq-per_row",
        )
        parser.add_argument(
            "--enable-nan-detection",
            action="store_true",
            help="Enable the NaN detection for debugging purposes.",
        )
        parser.add_argument(
            "--enable-p2p-check",
            action="store_true",
            help="Enable P2P check for GPU access, otherwise the p2p access is allowed by default.",
        )
        parser.add_argument(
            "--triton-attention-reduce-in-fp32",
            action="store_true",
            help="Cast the intermidiate attention results to fp32 to avoid possible crashes related to fp16."
            "This only affects Triton attention kernels.",
        )
        parser.add_argument(
            "--triton-attention-num-kv-splits",
            type=int,
            default=ServerArgs.triton_attention_num_kv_splits,
            help="The number of KV splits in flash decoding Triton kernel. Larger value is better in longer context scenarios. The default value is 8.",
        )
        parser.add_argument(
            "--num-continuous-decode-steps",
            type=int,
            default=ServerArgs.num_continuous_decode_steps,
            help="Run multiple continuous decoding steps to reduce scheduling overhead. "
            "This can potentially increase throughput but may also increase time-to-first-token latency. "
            "The default value is 1, meaning only run one decoding step at a time.",
        )
        parser.add_argument(
            "--delete-ckpt-after-loading",
            action="store_true",
            help="Delete the model checkpoint after loading the model.",
        )
        parser.add_argument(
            "--enable-memory-saver",
            action="store_true",
            help="Allow saving memory using release_memory_occupation and resume_memory_occupation",
        )
        parser.add_argument(
            "--allow-auto-truncate",
            action="store_true",
            help="Allow automatically truncating requests that exceed the maximum input length instead of returning an error.",
        )
        parser.add_argument(
            "--enable-custom-logit-processor",
            action="store_true",
            help="Enable users to pass custom logit processors to the server (disabled by default for security)",
        )
        parser.add_argument(
            "--tool-call-parser",
            type=str,
            choices=["qwen25", "mistral", "llama3"],
            default=ServerArgs.tool_call_parser,
            help="Specify the parser for handling tool-call interactions. Options include: 'qwen25', 'mistral', and 'llama3'.",
        )
        parser.add_argument(
            "--enable-hierarchical-cache",
            action="store_true",
            help="Enable hierarchical cache",
        )
        parser.add_argument(
            "--hicache-ratio",
            type=float,
            required=False,
            default=ServerArgs.hicache_ratio,
            help="The ratio of the size of host KV cache memory pool to the size of device pool.",
        )
        parser.add_argument(
            "--enable-deepep-moe",
            action="store_true",
            help="Enabling DeepEP MoE implementation for EP MoE.",
        )
        parser.add_argument(
            "--deepep-mode",
            type=str,
            choices=["normal", "low_latency", "auto"],
            default="auto",
            help="Select the mode when enable DeepEP MoE, could be `normal`, `low_latency` or `auto`. Default is `auto`, which means `low_latency` for decode batch and `normal` for prefill batch.",
        )
        parser.add_argument(
            "--moe-dense-tp-size",
            type=int,
            default=ServerArgs.moe_dense_tp_size,
            help="tp_size for MoE dense MLP layers",
        )

        parser.add_argument(
            "--n-share-experts-fusion",
            type=int,
            default=0,
            help="The number of shared_experts need to be replica to fuse with normal experts in deepseek v3/r1 "
            "we use tp_size by default.",
        )
        parser.add_argument(
            "--disable-shared-experts-fusion",
            action="store_true",
            help="Disable shared experts fusion by setting n_share_experts_fusion to 0.",
        )
        parser.add_argument(
            "--disable-chunked-prefix-cache",
            action="store_true",
            help="Disable chunked prefix cache feature for deepseek, which should save overhead for short sequences.",
        )
        parser.add_argument(
            "--disable-fast-image-processor",
            action="store_true",
            help="Adopt base image processor instead of fast image processor.",
        )

        # Server warmups
        parser.add_argument(
            "--warmups",
            type=str,
            required=False,
            help="Specify custom warmup functions (csv) to run before server starts eg. --warmups=warmup_name1,warmup_name2 "
            "will run the functions `warmup_name1` and `warmup_name2` specified in warmup.py before the server starts listening for requests",
        )

        # Debug tensor dumps
        parser.add_argument(
            "--debug-tensor-dump-output-folder",
            type=str,
            default=ServerArgs.debug_tensor_dump_output_folder,
            help="The output folder for dumping tensors.",
        )
        parser.add_argument(
            "--debug-tensor-dump-input-file",
            type=str,
            default=ServerArgs.debug_tensor_dump_input_file,
            help="The input filename for dumping tensors",
        )
        parser.add_argument(
            "--debug-tensor-dump-inject",
            type=str,
            default=ServerArgs.debug_tensor_dump_inject,
            help="Inject the outputs from jax as the input of every layer.",
        )

        # Disaggregation
        parser.add_argument(
            "--disaggregation-mode",
            type=str,
            default="null",
            choices=["null", "prefill", "decode"],
            help='Only used for PD disaggregation. "prefill" for prefill-only server, and "decode" for decode-only server. If not specified, it is not PD disaggregated',
        )
        parser.add_argument(
            "--disaggregation-bootstrap-port",
            type=int,
            default=ServerArgs.disaggregation_bootstrap_port,
            help="Bootstrap server port on the prefill server. Default is 8998.",
        )
        parser.add_argument(
            "--disaggregation-transfer-backend",
            type=str,
            default=ServerArgs.disaggregation_transfer_backend,
            help="The backend for disaggregation transfer. Default is mooncake.",
        )

    @classmethod
    def from_cli_args(cls, args: argparse.Namespace):
        args.tp_size = args.tensor_parallel_size
        args.dp_size = args.data_parallel_size
        args.ep_size = args.expert_parallel_size
        attrs = [attr.name for attr in dataclasses.fields(cls)]
        return cls(**{attr: getattr(args, attr) for attr in attrs})

    def url(self):
        if is_valid_ipv6_address(self.host):
            return f"http://[{self.host}]:{self.port}"
        else:
            return f"http://{self.host}:{self.port}"

    def check_server_args(self):
        assert (
            self.tp_size % self.nnodes == 0
        ), "tp_size must be divisible by number of nodes"
        assert not (
            self.dp_size > 1 and self.nnodes != 1 and not self.enable_dp_attention
        ), "multi-node data parallel is not supported unless dp attention!"
        assert (
            self.max_loras_per_batch > 0
            # FIXME
            and (self.lora_paths is None or self.disable_cuda_graph)
            and (self.lora_paths is None or self.disable_radix_cache)
        ), "compatibility of lora and cuda graph and radix attention is in progress"
        assert self.base_gpu_id >= 0, "base_gpu_id must be non-negative"
        assert self.gpu_id_step >= 1, "gpu_id_step must be positive"

        if isinstance(self.lora_paths, list):
            lora_paths = self.lora_paths
            self.lora_paths = {}
            for lora_path in lora_paths:
                if "=" in lora_path:
                    name, path = lora_path.split("=", 1)
                    self.lora_paths[name] = path
                else:
                    self.lora_paths[lora_path] = lora_path


def prepare_server_args(argv: List[str]) -> ServerArgs:
    """
    Prepare the server arguments from the command line arguments.

    Args:
        args: The command line arguments. Typically, it should be `sys.argv[1:]`
            to ensure compatibility with `parse_args` when no arguments are passed.

    Returns:
        The server arguments.
    """
    parser = argparse.ArgumentParser()
    ServerArgs.add_cli_args(parser)
    raw_args = parser.parse_args(argv)
    server_args = ServerArgs.from_cli_args(raw_args)
    return server_args


ZMQ_TCP_PORT_DELTA = 233


@dataclasses.dataclass
class PortArgs:
    # The ipc filename for tokenizer to receive inputs from detokenizer (zmq)
    tokenizer_ipc_name: str
    # The ipc filename for scheduler (rank 0) to receive inputs from tokenizer (zmq)
    scheduler_input_ipc_name: str
    # The ipc filename for detokenizer to receive inputs from scheduler (zmq)
    detokenizer_ipc_name: str

    # The port for nccl initialization (torch.dist)
    nccl_port: int

    # The ipc filename for rpc call between Engine and Scheduler
    rpc_ipc_name: str

    @staticmethod
    def init_new(server_args, dp_rank: Optional[int] = None) -> "PortArgs":
        port = server_args.port + random.randint(100, 1000)
        while True:
            if is_port_available(port):
                break
            if port < 60000:
                port += 42
            else:
                port -= 43

        if not server_args.enable_dp_attention:
            # Normal case, use IPC within a single node
            return PortArgs(
                tokenizer_ipc_name=f"ipc://{tempfile.NamedTemporaryFile(delete=False).name}",
                scheduler_input_ipc_name=f"ipc://{tempfile.NamedTemporaryFile(delete=False).name}",
                detokenizer_ipc_name=f"ipc://{tempfile.NamedTemporaryFile(delete=False).name}",
                nccl_port=port,
                rpc_ipc_name=f"ipc://{tempfile.NamedTemporaryFile(delete=False).name}",
            )
        else:
            # DP attention. Use TCP + port to handle both single-node and multi-node.
            if server_args.nnodes == 1 and server_args.dist_init_addr is None:
                dist_init_addr = ("127.0.0.1", server_args.port + ZMQ_TCP_PORT_DELTA)
            elif server_args.dist_init_addr.startswith("["):  # ipv6 address
                port_num, host = configure_ipv6(server_args.dist_init_addr)
                dist_init_addr = (host, str(port_num))
            else:
                dist_init_addr = server_args.dist_init_addr.split(":")

            assert (
                len(dist_init_addr) == 2
            ), "please provide --dist-init-addr as host:port of head node"

            dist_init_host, dist_init_port = dist_init_addr
            port_base = int(dist_init_port) + 1
            if dp_rank is None:
                scheduler_input_port = (
                    port_base + 3
                )  # TokenizerManager to DataParallelController
            else:
                scheduler_input_port = port_base + 3 + 1 + dp_rank

            return PortArgs(
                tokenizer_ipc_name=f"tcp://{dist_init_host}:{port_base}",
                scheduler_input_ipc_name=f"tcp://{dist_init_host}:{scheduler_input_port}",
                detokenizer_ipc_name=f"tcp://{dist_init_host}:{port_base + 1}",
                nccl_port=port,
                rpc_ipc_name=f"tcp://{dist_init_host}:{port_base + 2}",
            )


class LoRAPathAction(argparse.Action):
    def __call__(self, parser, namespace, values, option_string=None):
        setattr(namespace, self.dest, {})
        for lora_path in values:
            if "=" in lora_path:
                name, path = lora_path.split("=", 1)
                getattr(namespace, self.dest)[name] = path
            else:
                getattr(namespace, self.dest)[lora_path] = lora_path


class DeprecatedAction(argparse.Action):
    def __init__(self, option_strings, dest, nargs=0, **kwargs):
        super(DeprecatedAction, self).__init__(
            option_strings, dest, nargs=nargs, **kwargs
        )

    def __call__(self, parser, namespace, values, option_string=None):
        raise ValueError(self.help)


def auto_choose_speculative_params(self: ServerArgs):
    """
    Automatically choose the parameters for speculative decoding.

    You can tune them on your own models and prompts with scripts/playground/bench_speculative.py
    """
    if self.decrypted_config_file:
        config_path = self.decrypted_config_file
    else:
        config_path = os.path.join(self.model_path, "config.json")
    if not os.path.exists(config_path):
        raise ValueError(f"{config_path} is not found.")

    config = json.load(open(config_path))

    arch = config.get("architectures", ["Unknown"])[0]

    if arch in ["LlamaForCausalLM"]:
        # The default value for llama
        return (5, 4, 8)
    elif arch in ["DeepseekV3ForCausalLM", "DeepseekV2ForCausalLM"]:
        # The default value for deepseek
        return (5, 4, 8)
    elif arch in ["Grok1ForCausalLM", "Grok1VForCausalLM"]:
        return (5, 4, 8)
    else:
        # The default value for all other models
        return (5, 4, 8)<|MERGE_RESOLUTION|>--- conflicted
+++ resolved
@@ -182,14 +182,11 @@
     hicache_ratio: float = 2.0
     flashinfer_mla_disable_ragged: bool = False
     warmups: Optional[str] = None
-<<<<<<< HEAD
-    moe_dense_tp_size: Optional[int] = None
-=======
     n_share_experts_fusion: int = 0
     disable_shared_experts_fusion: bool = False
     disable_chunked_prefix_cache: bool = False
     disable_fast_image_processor: bool = False
->>>>>>> a0fc5bc1
+    moe_dense_tp_size: Optional[int] = None
 
     # Debug tensor dumps
     debug_tensor_dump_output_folder: Optional[str] = None
@@ -257,16 +254,12 @@
 
         assert self.chunked_prefill_size % self.page_size == 0
 
-<<<<<<< HEAD
         assert self.moe_dense_tp_size in {
             1,
             None,
         }, f"moe_dense_tp_size only support 1 and None currently"
 
-        if self.enable_flashmla is True:
-=======
         if self.attention_backend == "flashmla":
->>>>>>> a0fc5bc1
             logger.warning(
                 "FlashMLA only supports a page_size of 64, change page_size to 64."
             )
